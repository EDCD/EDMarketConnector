--- conflicted
+++ resolved
@@ -61,10 +61,7 @@
               --exclude=scripts \
               --exclude=tests \
               EDMarketConnector
-<<<<<<< HEAD
           mv "../EDMarketConnector-release-${SAFE_SEMVER}.tar.gz" .
-=======
->>>>>>> ae10433f
 
       - name: Upload build files
         uses: actions/upload-artifact@v5
