--- conflicted
+++ resolved
@@ -333,11 +333,7 @@
 ```python
    from config import config
 
-<<<<<<< HEAD
     if config.shutting_down():
-=======
-    if config.shutting_down:
->>>>>>> 6f31e189
        # During shutdown
 ```
 
