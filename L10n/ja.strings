--- conflicted
+++ resolved
@@ -813,10 +813,6 @@
 /* EDMarketConnector.py: Inform the user the Update Track has changed; */
 "Update Track Changed to {TRACK}" = "アップデートトラックを {TRACK} に変更します";
 
-<<<<<<< HEAD
-=======
-
->>>>>>> 9cc46309
 /* EDMarketConnector.py: Inform User of Beta -> Stable Transition Risks; */
 "Update track changed to Stable from Beta. You will no longer receive Beta updates. You will stay on your current Beta version until the next Stable release.\r\n\r\nYou can manually revert to the latest Stable version. To do so, you must download and install the latest Stable version manually. Note that this may introduce bugs or break completely if downgrading between major versions with significant changes.\r\n\r\nDo you want to open GitHub to download the latest release?" = "アップデートトラックをベータから安定版に変更しました。今後ベータ版のアップデートを受け取ることはありません。次の安定版がリリースされるまでこのベータ版をご利用いただけます。\n\n手動で最新の安定版に戻すことができます。そのためには、最新の安定版を手動でダウンロードしてインストールする必要があります。大きな変更を伴うメジャーバージョン間のダウングレードの場合、バグが発生したり、完全に壊れたりする可能性があることに注意してください。\n\nGitHubを開いて最新リリースをダウンロードしますか？";
 
@@ -824,8 +820,4 @@
 "Cannot paste non-text content." = "テキストではない内容は貼り付けできません";
 
 /* ttkHyperlinkLabel.py: Open Element In Selected Provider; */
-<<<<<<< HEAD
-"Open in {URL}" = "{URL} で開く";
-=======
-"Open in {URL}" = "{URL} で開く";
->>>>>>> 9cc46309
+"Open in {URL}" = "{URL} で開く";