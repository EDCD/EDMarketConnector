--- conflicted
+++ resolved
@@ -813,10 +813,6 @@
 /* EDMarketConnector.py: Inform the user the Update Track has changed; */
 "Update Track Changed to {TRACK}" = "Canale di aggiornamento cambiato in {TRACK}";
 
-<<<<<<< HEAD
-=======
-
->>>>>>> 9cc46309
 /* EDMarketConnector.py: Inform User of Beta -> Stable Transition Risks; */
 "Update track changed to Stable from Beta. You will no longer receive Beta updates. You will stay on your current Beta version until the next Stable release.\r\n\r\nYou can manually revert to the latest Stable version. To do so, you must download and install the latest Stable version manually. Note that this may introduce bugs or break completely if downgrading between major versions with significant changes.\r\n\r\nDo you want to open GitHub to download the latest release?" = "Il canale di aggiornamento è cambiato da Beta a Stabile. Non riceverai più aggiornamenti Beta. Rimarrai sulla tua attuale versione Beta fino alla prossima release Stabile.\n\nPuoi tornare manualmente all'ultima versione Stabile. Per farlo, devi scaricare e installare manualmente l'ultima versione Stabile. Nota che questo potrebbe introdurre bug o causare malfunzionamenti se si esegue il downgrade tra versioni principali con cambiamenti significativi.\n\nVuoi aprire GitHub per scaricare l'ultima release?";
 
