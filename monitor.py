--- conflicted
+++ resolved
@@ -463,12 +463,6 @@
                   'buggy' not in self.canonicalise(entry['Ship'])):
                 self.state['ShipID'] = entry['ShipID']
                 self.state['ShipIdent'] = entry['ShipIdent']
-<<<<<<< HEAD
-                self.state['ShipName'] = entry['ShipName']
-                self.state['ShipType'] = self.canonicalise(entry['Ship'])
-                self.state['HullValue'] = entry.get('HullValue')  # not present on exiting Outfitting
-                self.state['ModulesValue'] = entry.get('ModulesValue')  # "
-=======
 
                 # Newly purchased ships can show a ShipName of "" initially,
                 # and " " after a game restart/relog.
@@ -480,7 +474,6 @@
                 self.state['ShipType']  = self.canonicalise(entry['Ship'])
                 self.state['HullValue'] = entry.get('HullValue')	# not present on exiting Outfitting
                 self.state['ModulesValue'] = entry.get('ModulesValue')	#   "
->>>>>>> 401046ba
                 self.state['Rebuy'] = entry.get('Rebuy')
                 # Remove spurious differences between initial Loadout event and subsequent
                 self.state['Modules'] = {}
