Guidelines for contributing to EDMC
===

Work on Issues
---
If you are not part of the core development team then you should only be performing work that addresses an open issue.

So, if what you think needs doing isn't currently referred to in an [open issue](https://github.com/EDCD/EDMarketConnector/issues), then you should first [open an issue](https://github.com/EDCD/EDMarketConnector/issues/new/choose).

Check with us first
---
Whilst we welcome all efforts to improve the program it's best to ensure that you're not duplicating, or worse,
wasting effort.

There is sometimes a misconception that Open Source means that the primary project is obliged to accept Pull Requests.
That is not so. While you are 100% free to make changes in your own fork, we will only accept changes that are
consistent with our vision for EDMC. Fundamental changes in particular need to be agreed in advance.

Version conventions
---
The only currently supported format for the version is A.B.C.D.  This diverges from [Semantic Versioning](https://semver.org/)
conventions in that we have that `.D`, and don't currently support any additional strings, but follows the spirit of
the intent behind each of `A`, `B` and `C`.  Note that the 'D' part being different does *not* make the version
different for purposes of the WinSparkle update checking, XXX (true?): or the Windows installer thinking it's a
newer version.

There is currently no support for appending any other string to the version (it will break some of the build
code), see [this issue](https://github.com/EDCD/EDMarketConnector/issues/534).

Historically the A.B.C.D version was collapsed into A.BC and then a tag added of the form `rel-ABC`.  Going
forwards we will always use the full version and 'folder style' tag names, e.g. `Release/A.B.C.D` .

Currently the only file that defines the version code-wise is `config.py`.  `Changelog.md` and `edmarketconnector.xml`
are another matter handled as part of [the release process](https://github.com/EDCD/EDMarketConnector/blob/main/docs/Releasing.md#distribution).

Git branch structure and tag conventions
---
Somewhat based on git-flow, but our particular take on it:

### Branches
* `stable` - This will either have `HEAD` pointing to the latest stable
release code *or* might have extra code merged in for a hotfix that will
shortly be in the next stable release.  If you want the latest stable release
code then use the appropriate `Release/A.B.C.D` tag!

* `beta` - If we run any pre-release betas *with actual builds released, not
<<<<<<< HEAD
  just a branch to be run from source*, then the HEAD of this Branch should
  always point to the code that was used in the last beta version. *This means
  that if there hasn't yet been a new beta version this could be far behind
  all of: main, develop, stable.*
=======
  just a branch to be run from source*, then this branch will contain that
  code.  As per `stable` above, this branch might be ahead of the latest
  pre-release due to merging of hotfixes.  Use the appropriate tag if you want
  to be sure of the code you checkout.
  *If there hasn't yet been a new beta version this could be far behind all
  of: `main`, `develop`, `stable`.*
>>>>>>> f7aa85a0

* `develop` - This is the branch where all current development is integrated.  No commits should be made directly
  to this as the work should be done in a separate branch used in a Pull Request before being merged as part of
  resolving that Pull Request.

* `main` - Yes, we've renamed this from `master`.  See
 "[Using 'main' as the primary branch in Git](https://github.com/EDCD/EDMarketConnector/wiki/Git-Using-Main-Branch)"
  for instructions on ensuring you're cleanly using it in any local clone.
 
    This branch should contain anything from `develop` that is considered well
     tested and ready for the next `stable` merge.

* `master` - **This is no longer used.  If the branch is even present then it's no longer updated.  You should be using `main` instead.**

* `releases` - Currently the version of the `edmarketconnector.xml` 'appcast' file in this branch is what live
clients check to be notified of new versions.  This can potentially be replaced with the `stable` branch's version,
but some care will be necessary to ensure no users are left behind (their client checking the `releases` branch which
then no longer exists).  For the time being this should always be kept in sync with `stable` as each new release is
made.

### Tags

#### Stable Releases
All stable releases **MUST** had a tag of the form `Release/A.B.C.D` on the
commit that was `HEAD` when the installer for it was built.

#### Pre-Releases
Currently the tags for pre-releases are of the same form as those for stable
releases.  This will change in the future when the project for [full semantic
versioning](https://github.com/EDCD/EDMarketConnector/projects/4) is completed.

This does mean that some care should be taken.  If the current stable
 release is `4.0.1.0` then you should 'guess' at the pre-release version
needing to be either `4.1.0.0` or `5.0.0.0` depending on what has changed.

---

Work in progress conventions
---
Remember, you should always be working versus a single issue, even if the work is part of a Milestone or Project. 
There might be cases where issues aren't duplicates, but your work still addresses more than one.  In that case
pick one for the naming scheme below, but mention all in commit messages and the Pull Request.

In all cases the branch should be named as per the scheme `<class>/<issue number>-<title>`:
* `<class>` - We have several classes of WIP branch:
  * `fix` - For working on bug fixes, e.g. `fix/184-crash-in-startup`
  * `enhancement` - For enhancing an *existing* feature, e.g. `enhancement/192-add-thing-to-wotsit`
  * `feature` - For working on *new* features, e.g. `feature/284-allow-users-to-frob`

* `<issue-number>` is for easy reference when citing the issue number in commit messages.  If you're somehow doing
  work that's not versus an issue then don't put the `<issue number>-` part in.
* `<title>` is intended to allow anyone to quickly know what the branch is addressing.  Try to choose something
   succinct for `<title>`, it's just there for easy reference, it doesn't need to be the entire title of
   the appropriate issue.

Which branch you base your work on will depend on which class of WIP it is.  If you're fixing a bug in the latest
`stable` then it's best to base your branch on its HEAD.  If it's a fix for a beta release then base off of `beta`'s
HEAD.  If you're working on a new feature then you'd want to base the work on `develop`'s HEAD.

**Important**: Please *under no circumstance* merge *from* the source branch after you have started work in
your WIP branch.  If there are any non-trivial conflicts when we merge your Pull Request then we might ask you
to rebase your WIP branch on the latest version of the source branch.  Otherwise we'll work out how to best
merge your changes via comments in the Pull Request.

General workflow
---

1. You will need a GitHub account.
1. Fork the repository on GitHub into your account there (hereafter referred to as 'your fork').
1. In your local copy of *your* fork create an appropriate WIP branch.
1. Develop the changes, testing as you go (no we don't have any actual tests yet).
    1. Be as sure as you can that the code works as you intend and hasn't introduced any other bugs or regressions.
1. When you're sure the work is final:
    1. Push your WIP branch to your fork (you probably should have been doing this as you worked as a form of backup).
    1. Access the WIP branch on your fork on GitHub and create a Pull Request.  Mention any Issue number(s) that it
    addresses.
1. Await feedback in the form of comments on the Pull Request.

**IMPORTANT**: Once you have created the Pull Request *any changes you make to that WIP branch and push to your fork
will be reflected in the Pull Request*.  Ensure that *only* the changes for the issue(s) you are addressing are in
the WIP branch.  Any other work should occur in its own separate WIP branch.  If needs be make one branch to work in
and another for the Pull Request, merging or cherry-picking commits as needed.

Coding Conventions
===
* Adhere to the spelling conventions of the libraries and modules used in the project.  Yes, this means using 'color'
  rather than 'colour', and in general will mean US, not British, spellings.
* **ALWAYS** place a single-statement control flow body, for control statements such as `if`, `else`, `for`, `foreach`,
  on a separate line, with consistent indentation.
  
  Yes:
  
        if somethingTrue:
            Things we then do
  
  No:
   
        if somethingTrue: One thing we do
  
  Yes, some existing code still flouts this rule.
  
* Going forwards please do place [type hints](https://docs.python.org/3/library/typing.html) on the declarations of your functions, both their arguments and return
  types.
  
Git commit conventions
===
* Please use the standard Git convention of a short title in the first line and fuller body text in subsequent lines.
* Please reference issue numbers using the "hashtag" format #123 in your commit message wherever possible.
  This lets GitHub create two-way hyperlinks between the issue report and the commit.
  Certain text in a PR that fixes an issue can auto-close the issue when the PR is merged.
* If in doubt, lean towards many small commits. This makes git bisect much more useful.
* Please try at all costs to avoid a "mixed-up" commit, i.e. one that addresses more than one issue at once.
  One thing at a time is best.

Build process
===
See [Releasing.md](docs/Releasing.md) for the environment and procedure necessary for building the application into
a .exe and Windows installer file.

Translations
===
See [Translations.md](docs/Translations.md) for how to ensure any new phrases your code adds can be easily
translated.

Acknowledgement
---
The overall structure, and some of the contents, of this document were taken from the [EDDI Contributing.md](https://github.com/EDCD/EDDI/blob/develop/docs/Contributing.md).
<|MERGE_RESOLUTION|>--- conflicted
+++ resolved
@@ -1,186 +1,179 @@
-Guidelines for contributing to EDMC
-===
-
-Work on Issues
----
-If you are not part of the core development team then you should only be performing work that addresses an open issue.
-
-So, if what you think needs doing isn't currently referred to in an [open issue](https://github.com/EDCD/EDMarketConnector/issues), then you should first [open an issue](https://github.com/EDCD/EDMarketConnector/issues/new/choose).
-
-Check with us first
----
-Whilst we welcome all efforts to improve the program it's best to ensure that you're not duplicating, or worse,
-wasting effort.
-
-There is sometimes a misconception that Open Source means that the primary project is obliged to accept Pull Requests.
-That is not so. While you are 100% free to make changes in your own fork, we will only accept changes that are
-consistent with our vision for EDMC. Fundamental changes in particular need to be agreed in advance.
-
-Version conventions
----
-The only currently supported format for the version is A.B.C.D.  This diverges from [Semantic Versioning](https://semver.org/)
-conventions in that we have that `.D`, and don't currently support any additional strings, but follows the spirit of
-the intent behind each of `A`, `B` and `C`.  Note that the 'D' part being different does *not* make the version
-different for purposes of the WinSparkle update checking, XXX (true?): or the Windows installer thinking it's a
-newer version.
-
-There is currently no support for appending any other string to the version (it will break some of the build
-code), see [this issue](https://github.com/EDCD/EDMarketConnector/issues/534).
-
-Historically the A.B.C.D version was collapsed into A.BC and then a tag added of the form `rel-ABC`.  Going
-forwards we will always use the full version and 'folder style' tag names, e.g. `Release/A.B.C.D` .
-
-Currently the only file that defines the version code-wise is `config.py`.  `Changelog.md` and `edmarketconnector.xml`
-are another matter handled as part of [the release process](https://github.com/EDCD/EDMarketConnector/blob/main/docs/Releasing.md#distribution).
-
-Git branch structure and tag conventions
----
-Somewhat based on git-flow, but our particular take on it:
-
-### Branches
-* `stable` - This will either have `HEAD` pointing to the latest stable
-release code *or* might have extra code merged in for a hotfix that will
-shortly be in the next stable release.  If you want the latest stable release
-code then use the appropriate `Release/A.B.C.D` tag!
-
-* `beta` - If we run any pre-release betas *with actual builds released, not
-<<<<<<< HEAD
-  just a branch to be run from source*, then the HEAD of this Branch should
-  always point to the code that was used in the last beta version. *This means
-  that if there hasn't yet been a new beta version this could be far behind
-  all of: main, develop, stable.*
-=======
-  just a branch to be run from source*, then this branch will contain that
-  code.  As per `stable` above, this branch might be ahead of the latest
-  pre-release due to merging of hotfixes.  Use the appropriate tag if you want
-  to be sure of the code you checkout.
-  *If there hasn't yet been a new beta version this could be far behind all
-  of: `main`, `develop`, `stable`.*
->>>>>>> f7aa85a0
-
-* `develop` - This is the branch where all current development is integrated.  No commits should be made directly
-  to this as the work should be done in a separate branch used in a Pull Request before being merged as part of
-  resolving that Pull Request.
-
-* `main` - Yes, we've renamed this from `master`.  See
- "[Using 'main' as the primary branch in Git](https://github.com/EDCD/EDMarketConnector/wiki/Git-Using-Main-Branch)"
-  for instructions on ensuring you're cleanly using it in any local clone.
- 
-    This branch should contain anything from `develop` that is considered well
-     tested and ready for the next `stable` merge.
-
-* `master` - **This is no longer used.  If the branch is even present then it's no longer updated.  You should be using `main` instead.**
-
-* `releases` - Currently the version of the `edmarketconnector.xml` 'appcast' file in this branch is what live
-clients check to be notified of new versions.  This can potentially be replaced with the `stable` branch's version,
-but some care will be necessary to ensure no users are left behind (their client checking the `releases` branch which
-then no longer exists).  For the time being this should always be kept in sync with `stable` as each new release is
-made.
-
-### Tags
-
-#### Stable Releases
-All stable releases **MUST** had a tag of the form `Release/A.B.C.D` on the
-commit that was `HEAD` when the installer for it was built.
-
-#### Pre-Releases
-Currently the tags for pre-releases are of the same form as those for stable
-releases.  This will change in the future when the project for [full semantic
-versioning](https://github.com/EDCD/EDMarketConnector/projects/4) is completed.
-
-This does mean that some care should be taken.  If the current stable
- release is `4.0.1.0` then you should 'guess' at the pre-release version
-needing to be either `4.1.0.0` or `5.0.0.0` depending on what has changed.
-
----
-
-Work in progress conventions
----
-Remember, you should always be working versus a single issue, even if the work is part of a Milestone or Project. 
-There might be cases where issues aren't duplicates, but your work still addresses more than one.  In that case
-pick one for the naming scheme below, but mention all in commit messages and the Pull Request.
-
-In all cases the branch should be named as per the scheme `<class>/<issue number>-<title>`:
-* `<class>` - We have several classes of WIP branch:
-  * `fix` - For working on bug fixes, e.g. `fix/184-crash-in-startup`
-  * `enhancement` - For enhancing an *existing* feature, e.g. `enhancement/192-add-thing-to-wotsit`
-  * `feature` - For working on *new* features, e.g. `feature/284-allow-users-to-frob`
-
-* `<issue-number>` is for easy reference when citing the issue number in commit messages.  If you're somehow doing
-  work that's not versus an issue then don't put the `<issue number>-` part in.
-* `<title>` is intended to allow anyone to quickly know what the branch is addressing.  Try to choose something
-   succinct for `<title>`, it's just there for easy reference, it doesn't need to be the entire title of
-   the appropriate issue.
-
-Which branch you base your work on will depend on which class of WIP it is.  If you're fixing a bug in the latest
-`stable` then it's best to base your branch on its HEAD.  If it's a fix for a beta release then base off of `beta`'s
-HEAD.  If you're working on a new feature then you'd want to base the work on `develop`'s HEAD.
-
-**Important**: Please *under no circumstance* merge *from* the source branch after you have started work in
-your WIP branch.  If there are any non-trivial conflicts when we merge your Pull Request then we might ask you
-to rebase your WIP branch on the latest version of the source branch.  Otherwise we'll work out how to best
-merge your changes via comments in the Pull Request.
-
-General workflow
----
-
-1. You will need a GitHub account.
-1. Fork the repository on GitHub into your account there (hereafter referred to as 'your fork').
-1. In your local copy of *your* fork create an appropriate WIP branch.
-1. Develop the changes, testing as you go (no we don't have any actual tests yet).
-    1. Be as sure as you can that the code works as you intend and hasn't introduced any other bugs or regressions.
-1. When you're sure the work is final:
-    1. Push your WIP branch to your fork (you probably should have been doing this as you worked as a form of backup).
-    1. Access the WIP branch on your fork on GitHub and create a Pull Request.  Mention any Issue number(s) that it
-    addresses.
-1. Await feedback in the form of comments on the Pull Request.
-
-**IMPORTANT**: Once you have created the Pull Request *any changes you make to that WIP branch and push to your fork
-will be reflected in the Pull Request*.  Ensure that *only* the changes for the issue(s) you are addressing are in
-the WIP branch.  Any other work should occur in its own separate WIP branch.  If needs be make one branch to work in
-and another for the Pull Request, merging or cherry-picking commits as needed.
-
-Coding Conventions
-===
-* Adhere to the spelling conventions of the libraries and modules used in the project.  Yes, this means using 'color'
-  rather than 'colour', and in general will mean US, not British, spellings.
-* **ALWAYS** place a single-statement control flow body, for control statements such as `if`, `else`, `for`, `foreach`,
-  on a separate line, with consistent indentation.
-  
-  Yes:
-  
-        if somethingTrue:
-            Things we then do
-  
-  No:
-   
-        if somethingTrue: One thing we do
-  
-  Yes, some existing code still flouts this rule.
-  
-* Going forwards please do place [type hints](https://docs.python.org/3/library/typing.html) on the declarations of your functions, both their arguments and return
-  types.
-  
-Git commit conventions
-===
-* Please use the standard Git convention of a short title in the first line and fuller body text in subsequent lines.
-* Please reference issue numbers using the "hashtag" format #123 in your commit message wherever possible.
-  This lets GitHub create two-way hyperlinks between the issue report and the commit.
-  Certain text in a PR that fixes an issue can auto-close the issue when the PR is merged.
-* If in doubt, lean towards many small commits. This makes git bisect much more useful.
-* Please try at all costs to avoid a "mixed-up" commit, i.e. one that addresses more than one issue at once.
-  One thing at a time is best.
-
-Build process
-===
-See [Releasing.md](docs/Releasing.md) for the environment and procedure necessary for building the application into
-a .exe and Windows installer file.
-
-Translations
-===
-See [Translations.md](docs/Translations.md) for how to ensure any new phrases your code adds can be easily
-translated.
-
-Acknowledgement
----
-The overall structure, and some of the contents, of this document were taken from the [EDDI Contributing.md](https://github.com/EDCD/EDDI/blob/develop/docs/Contributing.md).
+Guidelines for contributing to EDMC
+===
+
+Work on Issues
+---
+If you are not part of the core development team then you should only be performing work that addresses an open issue.
+
+So, if what you think needs doing isn't currently referred to in an [open issue](https://github.com/EDCD/EDMarketConnector/issues), then you should first [open an issue](https://github.com/EDCD/EDMarketConnector/issues/new/choose).
+
+Check with us first
+---
+Whilst we welcome all efforts to improve the program it's best to ensure that you're not duplicating, or worse,
+wasting effort.
+
+There is sometimes a misconception that Open Source means that the primary project is obliged to accept Pull Requests.
+That is not so. While you are 100% free to make changes in your own fork, we will only accept changes that are
+consistent with our vision for EDMC. Fundamental changes in particular need to be agreed in advance.
+
+Version conventions
+---
+The only currently supported format for the version is A.B.C.D.  This diverges from [Semantic Versioning](https://semver.org/)
+conventions in that we have that `.D`, and don't currently support any additional strings, but follows the spirit of
+the intent behind each of `A`, `B` and `C`.  Note that the 'D' part being different does *not* make the version
+different for purposes of the WinSparkle update checking, XXX (true?): or the Windows installer thinking it's a
+newer version.
+
+There is currently no support for appending any other string to the version (it will break some of the build
+code), see [this issue](https://github.com/EDCD/EDMarketConnector/issues/534).
+
+Historically the A.B.C.D version was collapsed into A.BC and then a tag added of the form `rel-ABC`.  Going
+forwards we will always use the full version and 'folder style' tag names, e.g. `Release/A.B.C.D` .
+
+Currently the only file that defines the version code-wise is `config.py`.  `Changelog.md` and `edmarketconnector.xml`
+are another matter handled as part of [the release process](https://github.com/EDCD/EDMarketConnector/blob/main/docs/Releasing.md#distribution).
+
+Git branch structure and tag conventions
+---
+Somewhat based on git-flow, but our particular take on it:
+
+### Branches
+* `stable` - This will either have `HEAD` pointing to the latest stable
+release code *or* might have extra code merged in for a hotfix that will
+shortly be in the next stable release.  If you want the latest stable release
+code then use the appropriate `Release/A.B.C.D` tag!
+
+* `beta` - If we run any pre-release betas *with actual builds released, not
+  just a branch to be run from source*, then this branch will contain that
+  code.  As per `stable` above, this branch might be ahead of the latest
+  pre-release due to merging of hotfixes.  Use the appropriate tag if you want
+  to be sure of the code you checkout.
+  *If there hasn't yet been a new beta version this could be far behind all
+  of: `main`, `develop`, `stable`.*
+
+* `develop` - This is the branch where all current development is integrated.  No commits should be made directly
+  to this as the work should be done in a separate branch used in a Pull Request before being merged as part of
+  resolving that Pull Request.
+
+* `main` - Yes, we've renamed this from `master`.  See
+ "[Using 'main' as the primary branch in Git](https://github.com/EDCD/EDMarketConnector/wiki/Git-Using-Main-Branch)"
+  for instructions on ensuring you're cleanly using it in any local clone.
+ 
+    This branch should contain anything from `develop` that is considered well
+     tested and ready for the next `stable` merge.
+
+* `master` - **This is no longer used.  If the branch is even present then it's no longer updated.  You should be using `main` instead.**
+
+* `releases` - Currently the version of the `edmarketconnector.xml` 'appcast' file in this branch is what live
+clients check to be notified of new versions.  This can potentially be replaced with the `stable` branch's version,
+but some care will be necessary to ensure no users are left behind (their client checking the `releases` branch which
+then no longer exists).  For the time being this should always be kept in sync with `stable` as each new release is
+made.
+
+### Tags
+
+#### Stable Releases
+All stable releases **MUST** had a tag of the form `Release/A.B.C.D` on the
+commit that was `HEAD` when the installer for it was built.
+
+#### Pre-Releases
+Currently the tags for pre-releases are of the same form as those for stable
+releases.  This will change in the future when the project for [full semantic
+versioning](https://github.com/EDCD/EDMarketConnector/projects/4) is completed.
+
+This does mean that some care should be taken.  If the current stable
+ release is `4.0.1.0` then you should 'guess' at the pre-release version
+needing to be either `4.1.0.0` or `5.0.0.0` depending on what has changed.
+
+---
+
+Work in progress conventions
+---
+Remember, you should always be working versus a single issue, even if the work is part of a Milestone or Project. 
+There might be cases where issues aren't duplicates, but your work still addresses more than one.  In that case
+pick one for the naming scheme below, but mention all in commit messages and the Pull Request.
+
+In all cases the branch should be named as per the scheme `<class>/<issue number>-<title>`:
+* `<class>` - We have several classes of WIP branch:
+  * `fix` - For working on bug fixes, e.g. `fix/184-crash-in-startup`
+  * `enhancement` - For enhancing an *existing* feature, e.g. `enhancement/192-add-thing-to-wotsit`
+  * `feature` - For working on *new* features, e.g. `feature/284-allow-users-to-frob`
+
+* `<issue-number>` is for easy reference when citing the issue number in commit messages.  If you're somehow doing
+  work that's not versus an issue then don't put the `<issue number>-` part in.
+* `<title>` is intended to allow anyone to quickly know what the branch is addressing.  Try to choose something
+   succinct for `<title>`, it's just there for easy reference, it doesn't need to be the entire title of
+   the appropriate issue.
+
+Which branch you base your work on will depend on which class of WIP it is.  If you're fixing a bug in the latest
+`stable` then it's best to base your branch on its HEAD.  If it's a fix for a beta release then base off of `beta`'s
+HEAD.  If you're working on a new feature then you'd want to base the work on `develop`'s HEAD.
+
+**Important**: Please *under no circumstance* merge *from* the source branch after you have started work in
+your WIP branch.  If there are any non-trivial conflicts when we merge your Pull Request then we might ask you
+to rebase your WIP branch on the latest version of the source branch.  Otherwise we'll work out how to best
+merge your changes via comments in the Pull Request.
+
+General workflow
+---
+
+1. You will need a GitHub account.
+1. Fork the repository on GitHub into your account there (hereafter referred to as 'your fork').
+1. In your local copy of *your* fork create an appropriate WIP branch.
+1. Develop the changes, testing as you go (no we don't have any actual tests yet).
+    1. Be as sure as you can that the code works as you intend and hasn't introduced any other bugs or regressions.
+1. When you're sure the work is final:
+    1. Push your WIP branch to your fork (you probably should have been doing this as you worked as a form of backup).
+    1. Access the WIP branch on your fork on GitHub and create a Pull Request.  Mention any Issue number(s) that it
+    addresses.
+1. Await feedback in the form of comments on the Pull Request.
+
+**IMPORTANT**: Once you have created the Pull Request *any changes you make to that WIP branch and push to your fork
+will be reflected in the Pull Request*.  Ensure that *only* the changes for the issue(s) you are addressing are in
+the WIP branch.  Any other work should occur in its own separate WIP branch.  If needs be make one branch to work in
+and another for the Pull Request, merging or cherry-picking commits as needed.
+
+Coding Conventions
+===
+* Adhere to the spelling conventions of the libraries and modules used in the project.  Yes, this means using 'color'
+  rather than 'colour', and in general will mean US, not British, spellings.
+* **ALWAYS** place a single-statement control flow body, for control statements such as `if`, `else`, `for`, `foreach`,
+  on a separate line, with consistent indentation.
+  
+  Yes:
+  
+        if somethingTrue:
+            Things we then do
+  
+  No:
+   
+        if somethingTrue: One thing we do
+  
+  Yes, some existing code still flouts this rule.
+  
+* Going forwards please do place [type hints](https://docs.python.org/3/library/typing.html) on the declarations of your functions, both their arguments and return
+  types.
+  
+Git commit conventions
+===
+* Please use the standard Git convention of a short title in the first line and fuller body text in subsequent lines.
+* Please reference issue numbers using the "hashtag" format #123 in your commit message wherever possible.
+  This lets GitHub create two-way hyperlinks between the issue report and the commit.
+  Certain text in a PR that fixes an issue can auto-close the issue when the PR is merged.
+* If in doubt, lean towards many small commits. This makes git bisect much more useful.
+* Please try at all costs to avoid a "mixed-up" commit, i.e. one that addresses more than one issue at once.
+  One thing at a time is best.
+
+Build process
+===
+See [Releasing.md](docs/Releasing.md) for the environment and procedure necessary for building the application into
+a .exe and Windows installer file.
+
+Translations
+===
+See [Translations.md](docs/Translations.md) for how to ensure any new phrases your code adds can be easily
+translated.
+
+Acknowledgement
+---
+The overall structure, and some of the contents, of this document were taken from the [EDDI Contributing.md](https://github.com/EDCD/EDDI/blob/develop/docs/Contributing.md).