#!/usr/bin/env python3
"""
EDMarketConnector.py - Entry point for the GUI.

Copyright (c) EDCD, All Rights Reserved
Licensed under the GNU General Public License.
See LICENSE file.
"""
from __future__ import annotations

import argparse
import html
import locale
import os
import pathlib
import queue
import re
import signal
import subprocess
import sys
import threading
import webbrowser
from os import chdir, environ
from time import localtime, strftime, time
from typing import TYPE_CHECKING, Any, Literal
from constants import applongname, appname, protocolhandler_redirect

# Have this as early as possible for people running EDMarketConnector.exe
# from cmd.exe or a bat file or similar.  Else they might not be in the correct
# place for things like config.py reading .gitversion
if getattr(sys, 'frozen', False):
    # Under py2exe sys.path[0] is the executable name
    if sys.platform == 'win32':
        os.chdir(pathlib.Path(sys.path[0]).parent)
        # Allow executable to be invoked from any cwd
        environ['TCL_LIBRARY'] = str(pathlib.Path(sys.path[0]).parent / 'lib' / 'tcl')
        environ['TK_LIBRARY'] = str(pathlib.Path(sys.path[0]).parent / 'lib' / 'tk')

else:
    # We still want to *try* to have CWD be where the main script is, even if
    # not frozen.
    chdir(pathlib.Path(__file__).parent)

# config will now cause an appname logger to be set up, so we need the
# console redirect before this
if __name__ == '__main__':
    # Keep this as the very first code run to be as sure as possible of no
    # output until after this redirect is done, if needed.
    if getattr(sys, 'frozen', False):
        from config import config
        # By default py2exe tries to write log to dirname(sys.executable) which fails when installed
        # unbuffered not allowed for text in python3, so use `1 for line buffering
        log_file_path = pathlib.Path(config.app_dir_path / 'logs')
        log_file_path.mkdir(exist_ok=True)
        log_file_path /= f'{appname}.log'

        sys.stdout = sys.stderr = open(log_file_path, mode='wt', buffering=1)  # Do NOT use WITH here.
    # TODO: Test: Make *sure* this redirect is working, else py2exe is going to cause an exit popup


# These need to be after the stdout/err redirect because they will cause
# logging to be set up.
# isort: off
import killswitch
from config import appversion, appversion_nobuild, config, copyright
# isort: on

from EDMCLogging import edmclogger, logger, logging
from journal_lock import JournalLock, JournalLockResult
from update import check_for_fdev_updates
from common_utils import log_locale, SERVER_RETRY

if __name__ == '__main__':  # noqa: C901
    # Command-line arguments
    parser = argparse.ArgumentParser(
        prog=appname,
        description="Utilises Elite Dangerous Journal files and the Frontier "
                    "Companion API (CAPI) service to gather data about a "
                    "player's state and actions to upload to third-party sites "
                    "such as EDSM and Inara.cz."
    )

    ###########################################################################
    # Permanent config changes
    ###########################################################################
    parser.add_argument(
        '--reset-ui',
        help='Reset UI theme, transparency, font, font size, ui scale, and ui geometry to default',
        action='store_true'
    )
    ###########################################################################

    ###########################################################################
    # User 'utility' args
    ###########################################################################
    parser.add_argument('--suppress-dupe-process-popup',
                        help='Suppress the popup from when the application detects another instance already running',
                        action='store_true'
                        )

    parser.add_argument('--start_min',
                        help="Start the application minimized",
                        action="store_true"
                        )
    ###########################################################################

    ###########################################################################
    # Adjust logging
    ###########################################################################
    parser.add_argument(
        '--trace',
        help='Set the Debug logging loglevel to TRACE',
        action='store_true',
    )

    parser.add_argument(
        '--trace-on',
        help='Mark the selected trace logging as active. "*" or "all" is equivalent to --trace-all',
        action='append',
    )

    parser.add_argument(
        "--trace-all",
        help='Force trace level logging, with all possible --trace-on values active.',
        action='store_true'
    )

    parser.add_argument(
        '--debug-sender',
        help='Mark the selected sender as in debug mode. This generally results in data being written to disk',
        action='append',
    )
    ###########################################################################

    ###########################################################################
    # Frontier Auth
    ###########################################################################
    parser.add_argument(
        '--forget-frontier-auth',
        help='resets all authentication tokens',
        action='store_true'
    )

    auth_options = parser.add_mutually_exclusive_group(required=False)
    auth_options.add_argument('--force-localserver-for-auth',
                              help='Force EDMC to use a localhost webserver for Frontier Auth callback',
                              action='store_true'
                              )

    auth_options.add_argument('--force-edmc-protocol',
                              help='Force use of the edmc:// protocol handler.  Error if not on Windows',
                              action='store_true',
                              )

    parser.add_argument('edmc',
                        help='Callback from Frontier Auth',
                        nargs='*'
                        )
    ###########################################################################

    ###########################################################################
    # Developer 'utility' args
    ###########################################################################
    parser.add_argument(
        '--capi-pretend-down',
        help='Force to raise ServerError on any CAPI query',
        action='store_true'
    )

    parser.add_argument(
        '--capi-use-debug-access-token',
        help='Load a debug Access Token from disk (from config.app_dir_pathapp_dir_path / access_token.txt)',
        action='store_true'
    )

    parser.add_argument(
        '--eddn-url',
        help='Specify an alternate EDDN upload URL',
    )

    parser.add_argument(
        '--eddn-tracking-ui',
        help='Have EDDN plugin show what it is tracking',
        action='store_true',
    )

    parser.add_argument(
        '--killswitches-file',
        help='Specify a custom killswitches file',
    )

    parser.add_argument(
        '--skip-timecheck',
        help='Skips the Time Delta check for processed events',
        action='store_true'
    )

    parser.add_argument(
        '--skip-journallock',
        help='Allows EDMC to continue even if journal lock could not be acquired',
        action='store_true',
    )
    ###########################################################################

    args: argparse.Namespace = parser.parse_args()

    if args.capi_pretend_down:
        import config as conf_module
        logger.info('Pretending CAPI is down')
        conf_module.capi_pretend_down = True

    if args.capi_use_debug_access_token:
        import config as conf_module
        with open(conf_module.config.app_dir_path / 'access_token.txt', 'r') as at:
            conf_module.capi_debug_access_token = at.readline().strip()

    level_to_set: int | None = None
    if args.trace or args.trace_on:
        level_to_set = logging.TRACE  # type: ignore # it exists
        logger.info('Setting TRACE level debugging due to either --trace or a --trace-on')

    if args.trace_all or (args.trace_on and ('*' in args.trace_on or 'all' in args.trace_on)):
        level_to_set = logging.TRACE_ALL  # type: ignore # it exists
        logger.info('Setting TRACE_ALL level debugging due to either --trace-all or a --trace-on *|all')

    if level_to_set is not None:
        logger.setLevel(level_to_set)
        edmclogger.set_channels_loglevel(level_to_set)

    if args.force_localserver_for_auth:
        config.set_auth_force_localserver()

    if args.eddn_url:
        config.set_eddn_url(args.eddn_url)

    if args.eddn_tracking_ui:
        config.set_eddn_tracking_ui()

    if args.force_edmc_protocol:
        if sys.platform == 'win32':
            config.set_auth_force_edmc_protocol()

        else:
            print("--force-edmc-protocol is only valid on Windows")
            parser.print_help()
            sys.exit(1)

    if args.debug_sender and len(args.debug_sender) > 0:
        import config as conf_module
        import debug_webserver
        from edmc_data import DEBUG_WEBSERVER_HOST, DEBUG_WEBSERVER_PORT

        conf_module.debug_senders = [x.casefold() for x in args.debug_sender]  # duplicate the list just in case
        for d in conf_module.debug_senders:
            logger.info(f'marked {d} for debug')

        debug_webserver.run_listener(DEBUG_WEBSERVER_HOST, DEBUG_WEBSERVER_PORT)

    if args.trace_on and len(args.trace_on) > 0:
        import config as conf_module

        conf_module.trace_on = [x.casefold() for x in args.trace_on]  # duplicate the list just in case
        for d in conf_module.trace_on:
            logger.info(f'marked {d} for TRACE')

    if args.skip_timecheck:
        config.set_skip_timecheck()

    def handle_edmc_callback_or_foregrounding() -> None:  # noqa: CCR001
        """Handle any edmc:// auth callback, else foreground an existing window."""
        logger.trace_if('frontier-auth.windows', 'Begin...')

        if sys.platform == 'win32':
            # If *this* instance hasn't locked, then another already has and we
            # now need to do the edmc:// checks for auth callback
            if locked != JournalLockResult.LOCKED:
                from ctypes import WINFUNCTYPE
                from ctypes.wintypes import BOOL, HWND, LPARAM
                import win32gui
                import win32api
                import win32con
                import win32process
                import pythoncom

                def get_process_handle_from_hwnd(hwnd):
                    try:
                        # Get thread and process IDs
                        _, process_id = win32process.GetWindowThreadProcessId(hwnd)
                    # Get the process handle
                        return win32api.OpenProcess(win32con.PROCESS_QUERY_LIMITED_INFORMATION, False, process_id)
                    except Exception:
                        return None

                def window_title(hwnd: int) -> str | None:
                    try:
                        return win32gui.GetWindowText(hwnd) if hwnd else None
                    except Exception:
                        return None

                def get_window_class(hwnd: int) -> str:
                    try:
                        return win32gui.GetClassName(hwnd)
                    except Exception:
                        return ""

                # We still need WINFUNCTYPE for the callback as win32gui doesn't provide an alternative
                @WINFUNCTYPE(BOOL, HWND, LPARAM)
                def enumwindowsproc(window_handle, l_param):  # noqa: CCR001
                    """
                    Determine if any window for the Application exists.

                    Called for each found window by EnumWindows().

                    When a match is found we check if we're being invoked as the
                    edmc://auth handler. If so we send the message to the existing
                    process/window. If not we'll raise that existing window to the
                    foreground.

                    :param window_handle: Window to check.
                    :param l_param: The second parameter to the EnumWindows() call.
                    :return: False if we found a match, else True to continue iteration
                    """
                    if window_class := get_window_class(window_handle):
                        if window_class == 'TkTopLevel':
                            if window_title(window_handle) == applongname:
                                if get_process_handle_from_hwnd(window_handle):
                                    # If GetProcessHandleFromHwnd succeeds then the app is already running as this user
                                    if len(sys.argv) > 1 and sys.argv[1].startswith(protocolhandler_redirect):
                                        pythoncom.CoInitializeEx(0)
                                        # Wait for it to be responsive to avoid ShellExecute recursing
                                        win32gui.ShowWindow(window_handle, win32con.SW_RESTORE)
                                        win32api.ShellExecute(0, None, sys.argv[1], None, None, win32con.SW_RESTORE)
                                    else:
                                        win32gui.ShowWindow(window_handle, win32con.SW_RESTORE)
                                        win32gui.SetForegroundWindow(window_handle)
                            return False  # Indicate window found, so stop iterating
                    # Indicate that EnumWindows() needs to continue iterating
                    return True  # Do not remove, else this function as a callback breaks
                # This performs the edmc://auth check and forward
                # EnumWindows() will iterate through all open windows, calling
                # enumwindwsproc() on each.  When an invocation returns False it
                # stops iterating.
                # Ref: <https://docs.microsoft.com/en-us/windows/win32/api/winuser/nf-winuser-enumwindows>
                win32gui.EnumWindows(enumwindowsproc, 0)

    def skip_journallock_popup():
        """Create the "skipping Journal Lock" popup."""
        from tkinter import messagebox
        lockmsg = "Ignoring failed Journal Lock. Continuing at your own risk.\nConsider also using a debug sender."
        messagebox.showwarning(title=appname, message=lockmsg)

    def already_running_popup():
        """Create the "already running" popup."""
        from tkinter import messagebox
        # Check for CL arg that suppresses this popup.
        if args.suppress_dupe_process_popup:
            sys.exit(0)

        messagebox.showerror(title=appname, message="An EDMarketConnector process was already running, exiting.")
        sys.exit(0)

    journal_lock = JournalLock()
    locked = journal_lock.obtain_lock()

    handle_edmc_callback_or_foregrounding()

    if locked == JournalLockResult.ALREADY_LOCKED and args.skip_journallock:
        # There may be a copy already running. We are intentionally ignoring it.
        logger.info("Intentionally skipping Journal Lock check. This may have unintended consequences")
        # To be sure the user knows, we need a popup
        if not args.edmc:
            skip_journallock_popup()

    if locked == JournalLockResult.ALREADY_LOCKED and not args.skip_journallock:
        # There's a copy already running.
        logger.info("An EDMarketConnector.exe process was already running, exiting.")

        # To be sure the user knows, we need a popup
        if not args.edmc:
            already_running_popup()
        # If the user closes the popup with the 'X', not the 'OK' button we'll
        # reach here.
        sys.exit(0)

    if getattr(sys, 'frozen', False):
        # Now that we're sure we're the only instance running we can truncate the logfile
        logger.trace('Truncating plain logfile')
        sys.stdout.seek(0)
        sys.stdout.truncate()

    git_branch = ""
    try:
        git_cmd = subprocess.Popen('git branch --show-current'.split(),
                                   stdout=subprocess.PIPE,
                                   stderr=subprocess.STDOUT
                                   )
        out, err = git_cmd.communicate()
        git_branch = out.decode().strip()

    except Exception:
        pass

    if (
        git_branch == 'develop'
        or (
            git_branch == '' and '-alpha0' in str(appversion())
        )
    ):
        print("You're running in a DEVELOPMENT branch build. You might encounter bugs!")


# See EDMCLogging.py docs.
# isort: off
if TYPE_CHECKING:
    from logging import TRACE  # type: ignore # noqa: F401 # Needed to update mypy

    if sys.platform == 'win32':
        from simplesystray import SysTrayIcon
    # isort: on


import tkinter as tk
import tkinter.filedialog
import tkinter.font
import tkinter.messagebox
from tkinter import ttk
import commodity
import plug
import prefs
import protocol
import stats
import td
from commodity import COMMODITY_CSV
from dashboard import dashboard
from edmc_data import ship_name_map
from hotkey import hotkeymgr
from l10n import translations as tr
from monitor import monitor
from theme import theme
from ttkHyperlinkLabel import HyperlinkLabel, SHIPYARD_HTML_TEMPLATE


class AppWindow:
    """Define the main application window."""

    _CAPI_RESPONSE_TK_EVENT_NAME = '<<CAPIResponse>>'
    # Tkinter Event types
    EVENT_KEYPRESS = 2
    EVENT_BUTTON = 4
    EVENT_VIRTUAL = 35

    PADX = 5

    def __init__(self, master: tk.Tk):  # noqa: C901, CCR001 # TODO - can possibly factor something out

        self.capi_query_holdoff_time = config.get_int('querytime', default=0) + companion.capi_query_cooldown
        self.capi_fleetcarrier_query_holdoff_time = config.get_int('fleetcarrierquerytime', default=0) \
            + companion.capi_fleetcarrier_query_cooldown

        self.w = master
        self.w.title(applongname)
        self.minimizing = False
        self.w.rowconfigure(0, weight=1)
        self.w.columnconfigure(0, weight=1)

        # companion needs to be able to send <<CAPIResponse>> events
        companion.session.set_tk_master(self.w)

        self.prefsdialog = None

        if sys.platform == 'win32' and not bool(config.get_int('no_systray')):
            from simplesystray import SysTrayIcon

            def open_window(systray: 'SysTrayIcon', *args) -> None:
                self.w.deiconify()

            logfile_loc = pathlib.Path(config.app_dir_path / 'logs')
            menu_options = (
                ("Open", None, open_window),
                ("Report a Bug", None, self.help_report_a_bug),
                ("About EDMC", None, lambda: not self.HelpAbout.showing and self.HelpAbout(self.w)),
                ("Open Log Folder", None, lambda: prefs.open_folder(logfile_loc)),
                ("Open System Profiler", None, lambda: prefs.help_open_system_profiler(self)),
            )
            # Method associated with on_quit is called whenever the systray is closing
            self.systray = SysTrayIcon("EDMarketConnector.ico", applongname, menu_options, on_quit=self.exit_tray)
            self.systray.start()

        plug.load_plugins(master)

        if sys.platform == 'win32':
            self.w.wm_iconbitmap(default='EDMarketConnector.ico')

        else:
            image_path = config.respath_path / 'io.edcd.EDMarketConnector.png'
            self.w.tk.call('wm', 'iconphoto', self.w, '-default', tk.PhotoImage(file=image_path))

        # TODO: Export to files and merge from them in future ?
        self.theme_icon = tk.PhotoImage(
            data='R0lGODlhFAAQAMZQAAoKCQoKCgsKCQwKCQsLCgwLCg4LCQ4LCg0MCg8MCRAMCRANChINCREOChIOChQPChgQChgRCxwTCyYVCSoXCS0YCTkdCTseCT0fCTsjDU0jB0EnDU8lB1ElB1MnCFIoCFMoCEkrDlkqCFwrCGEuCWIuCGQvCFs0D1w1D2wyCG0yCF82D182EHE0CHM0CHQ1CGQ5EHU2CHc3CHs4CH45CIA6CIE7CJdECIdLEolMEohQE5BQE41SFJBTE5lUE5pVE5RXFKNaFKVbFLVjFbZkFrxnFr9oFsNqFsVrF8RsFshtF89xF9NzGNh1GNl2GP+KG////////////////////////////////////////////////////////////////////////////////////////////////////////////////////////////////////////////////////////////////////////////////////////////////yH5BAEKAH8ALAAAAAAUABAAAAeegAGCgiGDhoeIRDiIjIZGKzmNiAQBQxkRTU6am0tPCJSGShuSAUcLoIIbRYMFra4FAUgQAQCGJz6CDQ67vAFJJBi0hjBBD0w9PMnJOkAiJhaIKEI7HRoc19ceNAolwbWDLD8uAQnl5ga1I9CHEjEBAvDxAoMtFIYCBy+kFDKHAgM3ZtgYSLAGgwkp3pEyBOJCC2ELB31QATGioAoVAwEAOw==')  # noqa: E501
        self.theme_minimize = tk.BitmapImage(
            data='#define im_width 16\n#define im_height 16\nstatic unsigned char im_bits[] = {\n   0x00, 0x00, 0x00, 0x00, 0x00, 0x00, 0x00, 0x00, 0x00, 0x00, 0x00, 0x00,\n   0x00, 0x00, 0x00, 0x00, 0x00, 0x00, 0x00, 0x00, 0x00, 0x00, 0xfc, 0x3f,\n   0xfc, 0x3f, 0x00, 0x00, 0x00, 0x00, 0x00, 0x00 };\n')  # noqa: E501
        self.theme_close = tk.BitmapImage(
            data='#define im_width 16\n#define im_height 16\nstatic unsigned char im_bits[] = {\n   0x00, 0x00, 0x00, 0x00, 0x0c, 0x30, 0x1c, 0x38, 0x38, 0x1c, 0x70, 0x0e,\n   0xe0, 0x07, 0xc0, 0x03, 0xc0, 0x03, 0xe0, 0x07, 0x70, 0x0e, 0x38, 0x1c,\n   0x1c, 0x38, 0x0c, 0x30, 0x00, 0x00, 0x00, 0x00 };\n')  # noqa: E501

        frame = tk.Frame(self.w, name=appname.lower())
        frame.grid(sticky=tk.NSEW)
        frame.columnconfigure(1, weight=1)

        self.cmdr_label = tk.Label(frame, name='cmdr_label')
        self.cmdr = tk.Label(frame, compound=tk.RIGHT, anchor=tk.W, name='cmdr')
        self.ship_label = tk.Label(frame, name='ship_label')
        self.ship = HyperlinkLabel(frame, compound=tk.RIGHT, url=self.shipyard_url, name='ship', popup_copy=True)
        self.suit_label = tk.Label(frame, name='suit_label')
        self.suit = tk.Label(frame, compound=tk.RIGHT, anchor=tk.W, name='suit')
        self.system_label = tk.Label(frame, name='system_label')
        self.system = HyperlinkLabel(frame, compound=tk.RIGHT, url=self.system_url, popup_copy=True, name='system')
        self.station_label = tk.Label(frame, name='station_label')
        self.station = HyperlinkLabel(frame, compound=tk.RIGHT, url=self.station_url, name='station', popup_copy=True)
        # system and station text is set/updated by the 'provider' plugins
        # edsm and inara.  Look for:
        #
        # parent.nametowidget(f".{appname.lower()}.system")
        # parent.nametowidget(f".{appname.lower()}.station")

        ui_row = 1

        self.cmdr_label.grid(row=ui_row, column=0, sticky=tk.W)
        self.cmdr.grid(row=ui_row, column=1, sticky=tk.EW)
        ui_row += 1

        self.ship_label.grid(row=ui_row, column=0, sticky=tk.W)
        self.ship.grid(row=ui_row, column=1, sticky=tk.EW)
        ui_row += 1

        self.suit_grid_row = ui_row
        self.suit_shown = False
        ui_row += 1

        self.system_label.grid(row=ui_row, column=0, sticky=tk.W)
        self.system.grid(row=ui_row, column=1, sticky=tk.EW)
        ui_row += 1

        self.station_label.grid(row=ui_row, column=0, sticky=tk.W)
        self.station.grid(row=ui_row, column=1, sticky=tk.EW)
        ui_row += 1

        plugin_no = 0
        for plugin in plug.PLUGINS:
            # Per plugin separator
            plugin_sep = tk.Frame(
                frame, highlightthickness=1, name=f"plugin_hr_{plugin_no + 1}"
            )
            # Per plugin frame, for it to use as its parent for own widgets
            plugin_frame = tk.Frame(
                frame,
                name=f"plugin_{plugin_no + 1}"
            )
            appitem = plugin.get_app(plugin_frame)
            if appitem:
                plugin_no += 1
                plugin_sep.grid(columnspan=2, sticky=tk.EW)
                ui_row = frame.grid_size()[1]
                plugin_frame.grid(
                    row=ui_row, columnspan=2, sticky=tk.NSEW
                )
                plugin_frame.columnconfigure(1, weight=1)
                if isinstance(appitem, tuple) and len(appitem) == 2:
                    ui_row = frame.grid_size()[1]
                    appitem[0].grid(row=ui_row, column=0, sticky=tk.W)
                    appitem[1].grid(row=ui_row, column=1, sticky=tk.EW)

                else:
                    appitem.grid(columnspan=2, sticky=tk.EW)

            else:
                # This plugin didn't provide any UI, so drop the frames
                plugin_frame.destroy()
                plugin_sep.destroy()

        # LANG: Update button in main window
        self.button = ttk.Button(
            frame,
            name='update_button',
            text=tr.tl('Update'),  # LANG: Main UI Update button
            width=28,
            default=tk.ACTIVE,
            state=tk.DISABLED
        )
        self.theme_button = tk.Label(
            frame,
            name='themed_update_button',
            width=28,
            state=tk.DISABLED
        )

        ui_row = frame.grid_size()[1]
        self.button.grid(row=ui_row, columnspan=2, sticky=tk.NSEW)
        self.theme_button.grid(row=ui_row, columnspan=2, sticky=tk.NSEW)
        theme.register_alternate((self.button, self.theme_button, self.theme_button),
                                 {'row': ui_row, 'columnspan': 2, 'sticky': tk.NSEW})
        self.button.bind('<Button-1>', self.capi_request_data)
        theme.button_bind(self.theme_button, self.capi_request_data)

        # Bottom 'status' line.
        self.status = tk.Label(frame, name='status', anchor=tk.W)
        self.status.grid(columnspan=2, sticky=tk.EW)

        for child in frame.winfo_children():
            child.grid_configure(padx=self.PADX, pady=(
                sys.platform != 'win32' or isinstance(child, tk.Frame)) and 2 or 0)

        self.menubar = tk.Menu()

        # This used to be *after* the menu setup for some reason, but is testing
        # as working (both internal and external) like this. -Ath
        import update

        if getattr(sys, 'frozen', False):
            # Running in frozen .exe, so use (Win)Sparkle
            self.updater = update.Updater(tkroot=self.w, provider='external')

        else:
            self.updater = update.Updater(tkroot=self.w)
            self.updater.check_for_updates()  # Sparkle / WinSparkle does this automatically for packaged apps

        self.file_menu = self.view_menu = tk.Menu(self.menubar, tearoff=tk.FALSE)
        self.file_menu.add_command(command=lambda: stats.StatsDialog(self.w, self.status))
        self.file_menu.add_command(command=self.save_raw)
        self.file_menu.add_command(command=lambda: prefs.PreferencesDialog(self.w, self.postprefs))
        self.file_menu.add_separator()
        self.file_menu.add_command(command=self.onexit)
        self.menubar.add_cascade(menu=self.file_menu)
        self.edit_menu = tk.Menu(self.menubar, tearoff=tk.FALSE)
        self.edit_menu.add_command(accelerator='Ctrl+C', state=tk.DISABLED, command=self.copy)
        self.menubar.add_cascade(menu=self.edit_menu)
        self.help_menu = tk.Menu(self.menubar, tearoff=tk.FALSE)  # type: ignore
        self.help_menu.add_command(command=self.help_general)  # Documentation
        self.help_menu.add_command(command=self.help_troubleshooting)  # Troubleshooting
        self.help_menu.add_command(command=self.help_report_a_bug)  # Report A Bug
        self.help_menu.add_command(command=self.help_privacy)  # Privacy Policy
        self.help_menu.add_command(command=self.help_releases)  # Release Notes
        self.help_menu.add_command(command=lambda: self.updater.check_for_updates())  # Check for Updates...
        # About E:D Market Connector
        self.help_menu.add_command(command=lambda: not self.HelpAbout.showing and self.HelpAbout(self.w))
        logfile_loc = pathlib.Path(config.app_dir_path / 'logs')
        self.help_menu.add_command(command=lambda: prefs.open_folder(logfile_loc))  # Open Log Folder
        self.help_menu.add_command(command=lambda: prefs.help_open_system_profiler(self))  # Open System Profiler

        self.menubar.add_cascade(menu=self.help_menu)
        if sys.platform == 'win32':
            # Must be added after at least one "real" menu entry
            self.always_ontop = tk.BooleanVar(value=bool(config.get_int('always_ontop')))
            self.system_menu = tk.Menu(self.menubar, name='system', tearoff=tk.FALSE)
            self.system_menu.add_separator()
            # LANG: Appearance - Label for checkbox to select if application always on top
            self.system_menu.add_checkbutton(label=tr.tl('Always on top'),
                                             variable=self.always_ontop,
                                             command=self.ontop_changed)  # Appearance setting
            self.menubar.add_cascade(menu=self.system_menu)
        self.w.bind('<Control-c>', self.copy)

        # Bind to the Default theme minimise button
        self.w.bind("<Unmap>", self.default_iconify)

        self.w.protocol("WM_DELETE_WINDOW", self.onexit)
        theme.register(self.menubar)  # menus and children aren't automatically registered
        theme.register(self.file_menu)
        theme.register(self.edit_menu)
        theme.register(self.help_menu)

        # Alternate title bar and menu for dark theme
        self.theme_menubar = tk.Frame(frame, name="alternate_menubar")
        self.theme_menubar.columnconfigure(2, weight=1)
        theme_titlebar = tk.Label(
            self.theme_menubar,
            name="alternate_titlebar",
            text=applongname,
            image=self.theme_icon, cursor='fleur',
            anchor=tk.W, compound=tk.LEFT
        )
        theme_titlebar.grid(columnspan=3, padx=2, sticky=tk.NSEW)
        self.drag_offset: tuple[int | None, int | None] = (None, None)
        theme_titlebar.bind('<Button-1>', self.drag_start)
        theme_titlebar.bind('<B1-Motion>', self.drag_continue)
        theme_titlebar.bind('<ButtonRelease-1>', self.drag_end)
        theme_minimize = tk.Label(self.theme_menubar, image=self.theme_minimize)
        theme_minimize.grid(row=0, column=3, padx=2)
        theme.button_bind(theme_minimize, self.oniconify, image=self.theme_minimize)
        theme_close = tk.Label(self.theme_menubar, image=self.theme_close)
        theme_close.grid(row=0, column=4, padx=2)
        theme.button_bind(theme_close, self.onexit, image=self.theme_close)
        self.theme_file_menu = tk.Label(self.theme_menubar, anchor=tk.W)
        self.theme_file_menu.grid(row=1, column=0, padx=self.PADX, sticky=tk.W)
        theme.button_bind(self.theme_file_menu,
                          lambda e: self.file_menu.tk_popup(e.widget.winfo_rootx(),
                                                            e.widget.winfo_rooty()
                                                            + e.widget.winfo_height()))
        self.theme_edit_menu = tk.Label(self.theme_menubar, anchor=tk.W)
        self.theme_edit_menu.grid(row=1, column=1, sticky=tk.W)
        theme.button_bind(self.theme_edit_menu,
                          lambda e: self.edit_menu.tk_popup(e.widget.winfo_rootx(),
                                                            e.widget.winfo_rooty()
                                                            + e.widget.winfo_height()))
        self.theme_help_menu = tk.Label(self.theme_menubar, anchor=tk.W)
        self.theme_help_menu.grid(row=1, column=2, sticky=tk.W)
        theme.button_bind(self.theme_help_menu,
                          lambda e: self.help_menu.tk_popup(e.widget.winfo_rootx(),
                                                            e.widget.winfo_rooty()
                                                            + e.widget.winfo_height()))
        tk.Frame(self.theme_menubar, highlightthickness=1).grid(columnspan=5, padx=self.PADX, sticky=tk.EW)
        theme.register(self.theme_minimize)  # images aren't automatically registered
        theme.register(self.theme_close)
        self.blank_menubar = tk.Frame(frame, name="blank_menubar")
        tk.Label(self.blank_menubar).grid()
        tk.Label(self.blank_menubar).grid()
        tk.Frame(self.blank_menubar, height=2).grid()
        theme.register_alternate((self.menubar, self.theme_menubar, self.blank_menubar),
                                 {'row': 0, 'columnspan': 2, 'sticky': tk.NSEW})
        self.w.resizable(tk.TRUE, tk.FALSE)

        # update geometry
        if config.get_str('geometry'):
            match = re.match(r'\+([\-\d]+)\+([\-\d]+)', config.get_str('geometry'))
            if match:
                if sys.platform == 'win32':
                    # Check that the titlebar will be at least partly on screen
                    import win32api
                    import win32con

                    x = int(match.group(1)) + 16
                    y = int(match.group(2)) + 16
                    point = (x, y)
                    # https://msdn.microsoft.com/en-us/library/dd145064
                    if win32api.MonitorFromPoint(point, win32con.MONITOR_DEFAULTTONULL):
                        self.w.geometry(config.get_str('geometry'))
                else:
                    self.w.geometry(config.get_str('geometry'))

        self.w.attributes('-topmost', config.get_int('always_ontop') and 1 or 0)

        theme.register(frame)
        theme.apply(self.w)

        self.w.bind('<Map>', self.onmap)  # Special handling for overrideredict
        self.w.bind('<Enter>', self.onenter)  # Special handling for transparency
        self.w.bind('<FocusIn>', self.onenter)  # Special handling for transparency
        self.w.bind('<Leave>', self.onleave)  # Special handling for transparency
        self.w.bind('<FocusOut>', self.onleave)  # Special handling for transparency
        self.w.bind('<Return>', self.capi_request_data)
        self.w.bind('<KP_Enter>', self.capi_request_data)
        self.w.bind_all('<<Invoke>>', self.capi_request_data)  # Ask for CAPI queries to be performed
        self.w.bind_all(self._CAPI_RESPONSE_TK_EVENT_NAME, self.capi_handle_response)
        self.w.bind_all('<<JournalEvent>>', self.journal_event)  # type: ignore # Journal monitoring
        self.w.bind_all('<<DashboardEvent>>', self.dashboard_event)  # Dashboard monitoring
        self.w.bind_all('<<PluginError>>', self.plugin_error)  # Statusbar
        self.w.bind_all('<<CompanionAuthEvent>>', self.auth)  # cAPI auth
        self.w.bind_all('<<Quit>>', self.onexit)  # Updater

        # Check for Valid Providers
        validate_providers()
        if monitor.cmdr is None:
            self.status['text'] = tr.tl("Awaiting Full CMDR Login")  # LANG: Await Full CMDR Login to Game

        # Start a protocol handler to handle cAPI registration. Requires main loop to be running.
        self.w.after_idle(lambda: protocol.protocolhandler.start(self.w))

<<<<<<< HEAD
        self.postprefs(False)  # Companion login happens in callback from monitor
=======
        # Migration from <= 3.30
        for username in config.get_list('fdev_usernames', default=[]):
            config.delete_password(username)
        config.delete('fdev_usernames', suppress=True)
        config.delete('username', suppress=True)
        config.delete('password', suppress=True)
        config.delete('logdir', suppress=True)
        self.w.after_idle(lambda: self.postprefs(False))  # Companion login happens in callback from monitor
>>>>>>> bbfdb095
        self.toggle_suit_row(visible=False)
        if args.start_min:
            logger.warning("Trying to start minimized")
            self.oniconify() if root.overrideredirect() else self.w.wm_iconify()

    def update_suit_text(self) -> None:
        """Update the suit text for current type and loadout."""
        if not monitor.state['Odyssey']:
            # Odyssey not detected, no text should be set so it will hide
            self.suit['text'] = ''
            return

        suit = monitor.state.get('SuitCurrent')
        if suit is None:
            self.suit['text'] = f'<{tr.tl("Unknown")}>'  # LANG: Unknown suit
            return

        suitname = suit['edmcName']
        suitloadout = monitor.state.get('SuitLoadoutCurrent')
        if suitloadout is None:
            self.suit['text'] = ''
            return

        loadout_name = suitloadout['name']
        self.suit['text'] = f'{suitname} ({loadout_name})'

    def suit_show_if_set(self) -> None:
        """Show UI Suit row if we have data, else hide."""
        self.toggle_suit_row(self.suit['text'] != '')

    def toggle_suit_row(self, visible: bool | None = None) -> None:
        """
        Toggle the visibility of the 'Suit' row.

        :param visible: Force visibility to this.
        """
        self.suit_shown = not visible

        if not self.suit_shown:
            pady = 2 if sys.platform != 'win32' else 0

            self.suit_label.grid(row=self.suit_grid_row, column=0, sticky=tk.W, padx=self.PADX, pady=pady)
            self.suit.grid(row=self.suit_grid_row, column=1, sticky=tk.EW, padx=self.PADX, pady=pady)
            self.suit_shown = True

        else:
            # Hide the Suit row
            self.suit_label.grid_forget()
            self.suit.grid_forget()
            self.suit_shown = False

    def postprefs(self, dologin: bool = True, **postargs):
        """Perform necessary actions after the Preferences dialog is applied."""
        self.prefsdialog = None
        self.set_labels()  # in case language has changed

        # Reset links in case plugins changed them
        self.ship.configure(url=self.shipyard_url)
        self.system.configure(url=self.system_url)
        self.station.configure(url=self.station_url)

        # (Re-)install hotkey monitoring
        hotkeymgr.register(self.w, config.get_int('hotkey_code'), config.get_int('hotkey_mods'))

        # Update Journal lock if needs be.
        journal_lock.update_lock(self.w)

        # (Re-)install log monitoring
        if not monitor.start(self.w):
            # LANG: ED Journal file location appears to be in error
            self.status['text'] = tr.tl('Error: Check E:D journal file location')

        if dologin and monitor.cmdr:
            self.login()  # Login if not already logged in with this Cmdr

        if postargs.get('Update') and postargs.get('Track'):
            track = postargs.get('Track')
            # LANG: Inform the user the Update Track has changed
            self.status['text'] = tr.tl('Update Track Changed to {TRACK}').format(TRACK=track)
            self.updater.check_for_updates()
            if track == "Stable":
                # LANG: Inform the user the Update Track has changed
                title = tr.tl('Update Track Changed to {TRACK}').format(TRACK=track)
                update_msg = tr.tl(  # LANG: Inform User of Beta -> Stable Transition Risks
                    'Update track changed to Stable from Beta. '
                    'You will no longer receive Beta updates. You will stay on your current Beta '
                    r'version until the next Stable release.\r\n\r\n'
                    'You can manually revert to the latest Stable version. To do so, you must download and install '
                    'the latest Stable version manually. Note that this may introduce bugs or break completely'
                    r' if downgrading between major versions with significant changes.\r\n\r\n'
                    'Do you want to open GitHub to download the latest release?'
                )
                update_msg = update_msg.replace('\\n', '\n').replace('\\r', '\r')
                stable_popup = tk.messagebox.askyesno(title=title, message=update_msg)
                if stable_popup:
                    webbrowser.open("https://github.com/EDCD/eDMarketConnector/releases/latest")
        if postargs.get('Restart_Req'):
            # LANG: Text of Notification Popup for EDMC Restart
            restart_msg = tr.tl('A restart of EDMC is required. EDMC will now restart.')
            restart_box = tk.messagebox.Message(
                title=tr.tl('Restart Required'),  # LANG: Title of Notification Popup for EDMC Restart
                message=restart_msg,
                type=tk.messagebox.OK
            )
            restart_box.show()
            if restart_box:
                app.onexit(restart=True)

    def set_labels(self):
        """Set main window labels, e.g. after language change."""
        self.cmdr_label['text'] = tr.tl('Cmdr') + ':'  # LANG: Label for commander name in main window
        # LANG: 'Ship' or multi-crew role label in main window, as applicable
        self.ship_label['text'] = (monitor.state['Captain'] and tr.tl('Role') or tr.tl('Ship')) + ':'  # Main window
        self.suit_label['text'] = tr.tl('Suit') + ':'  # LANG: Label for 'Suit' line in main UI
        self.system_label['text'] = tr.tl('System') + ':'  # LANG: Label for 'System' line in main UI
        self.station_label['text'] = tr.tl('Station') + ':'  # LANG: Label for 'Station' line in main UI
        self.button['text'] = self.theme_button['text'] = tr.tl('Update')  # LANG: Update button in main window
        self.menubar.entryconfigure(1, label=tr.tl('File'))  # LANG: 'File' menu title
        self.menubar.entryconfigure(2, label=tr.tl('Edit'))  # LANG: 'Edit' menu title
        self.menubar.entryconfigure(3, label=tr.tl('Help'))  # LANG: 'Help' menu title
        self.theme_file_menu['text'] = tr.tl('File')  # LANG: 'File' menu title
        self.theme_edit_menu['text'] = tr.tl('Edit')  # LANG: 'Edit' menu title
        self.theme_help_menu['text'] = tr.tl('Help')  # LANG: 'Help' menu title

        # File menu
        self.file_menu.entryconfigure(0, label=tr.tl('Status'))  # LANG: File > Status
        self.file_menu.entryconfigure(1, label=tr.tl('Save Raw Data...'))  # LANG: File > Save Raw Data...
        self.file_menu.entryconfigure(2, label=tr.tl('Settings'))  # LANG: File > Settings
        self.file_menu.entryconfigure(4, label=tr.tl('Exit'))  # LANG: File > Exit

        # Help menu
        self.help_menu.entryconfigure(0, label=tr.tl('Documentation'))  # LANG: Help > Documentation
        self.help_menu.entryconfigure(1, label=tr.tl('Troubleshooting'))  # LANG: Help > Troubleshooting
        self.help_menu.entryconfigure(2, label=tr.tl('Report A Bug'))  # LANG: Help > Report A Bug
        self.help_menu.entryconfigure(3, label=tr.tl('Privacy Policy'))  # LANG: Help > Privacy Policy
        self.help_menu.entryconfigure(4, label=tr.tl('Release Notes'))  # LANG: Help > Release Notes
        self.help_menu.entryconfigure(5, label=tr.tl('Check for Updates...'))  # LANG: Help > Check for Updates...
        self.help_menu.entryconfigure(6, label=tr.tl("About {APP}").format(APP=applongname))  # LANG: Help > About App
        self.help_menu.entryconfigure(7, label=tr.tl('Open Log Folder'))  # LANG: Help > Open Log Folder
        self.help_menu.entryconfigure(8, label=tr.tl('Open System Profiler'))  # LANG: Help > Open System Profiler

        # Edit menu
        self.edit_menu.entryconfigure(0, label=tr.tl('Copy'))  # LANG: Label for 'Copy' as in 'Copy and Paste'

    def login(self):
        """Initiate CAPI/Frontier login and set other necessary state."""
        should_return: bool
        new_data: dict[str, Any]

        should_return, new_data = killswitch.check_killswitch('capi.auth', {})
        if should_return:
            logger.warning('capi.auth has been disabled via killswitch. Returning.')
            # LANG: CAPI auth aborted because of killswitch
            self.status['text'] = tr.tl('CAPI auth disabled by killswitch')
            return

        if not self.status['text']:
            # LANG: Status - Attempting to get a Frontier Auth Access Token
            self.status['text'] = tr.tl('Logging in...')

        self.button['state'] = self.theme_button['state'] = tk.DISABLED

        self.file_menu.entryconfigure(0, state=tk.DISABLED)  # Status
        self.file_menu.entryconfigure(1, state=tk.DISABLED)  # Save Raw Data

        self.w.update_idletasks()
        try:
            if companion.session.login(monitor.cmdr, monitor.is_beta):
                # LANG: Successfully authenticated with the Frontier website
                self.status['text'] = tr.tl('Authentication successful')

                self.file_menu.entryconfigure(0, state=tk.NORMAL)  # Status
                self.file_menu.entryconfigure(1, state=tk.NORMAL)  # Save Raw Data

        except (companion.CredentialsError, companion.ServerError, companion.ServerLagging) as e:
            self.status['text'] = str(e)

        except Exception as e:
            logger.debug('Frontier CAPI Auth', exc_info=e)
            self.status['text'] = str(e)

        self.cooldown()

    def export_market_data(self, data: 'CAPIData') -> bool:  # noqa: CCR001
        """
        Export CAPI market data.

        :return: True if all OK, else False to trigger play_bad in caller.
        """
        output_flags = config.get_int('output')
        is_docked = data['commander'].get('docked')
        has_commodities = data['lastStarport'].get('commodities')
        has_modules = data['lastStarport'].get('modules')
        commodities_flag = config.OUT_MKT_CSV | config.OUT_MKT_TD

        if output_flags & config.OUT_STATION_ANY:
            if not is_docked and not monitor.state['OnFoot']:
                # Signal as error because the user might actually be docked
                # but the server hosting the Companion API hasn't caught up
                # LANG: Player is not docked at a station, when we expect them to be
                self._handle_status(tr.tl("You're not docked at a station!"))
                return False

            # Ignore possibly missing shipyard info
            if output_flags & config.OUT_EDDN_SEND_STATION_DATA and not (has_commodities or has_modules):
                # LANG: Status - Either no market or no modules data for station from Frontier CAPI
                self._handle_status(tr.tl("Station doesn't have anything!"))

            elif not has_commodities:
                # LANG: Status - No station market data from Frontier CAPI
                self._handle_status(tr.tl("Station doesn't have a market!"))

            elif output_flags & commodities_flag:
                # Fixup anomalies in the comodity data
                fixed = companion.fixup(data)
                if output_flags & config.OUT_MKT_CSV:
                    commodity.export(fixed, COMMODITY_CSV)

                if output_flags & config.OUT_MKT_TD:
                    td.export(fixed)

        return True

    def _handle_status(self, message: str) -> None:
        """
        Set the status label text if it's not already set.

        :param message: Status message to display.
        """
        if not self.status['text']:
            self.status['text'] = message

    def capi_request_data(self, event=None) -> None:  # noqa: CCR001
        """
        Perform CAPI data retrieval and associated actions.

        This can be triggered by hitting the main UI 'Update' button,
        automatically on docking, or due to a retry.

        :param event: Tk generated event details.
        """
        logger.trace_if('capi.worker', 'Begin')
        should_return: bool
        new_data: dict[str, Any]
        should_return, new_data = killswitch.check_killswitch('capi.auth', {})
        if should_return:
            logger.warning('capi.auth has been disabled via killswitch. Returning.')
            # LANG: CAPI auth query aborted because of killswitch
            self.status['text'] = tr.tl('CAPI auth disabled by killswitch')
            hotkeymgr.play_bad()
            return

        auto_update = not event
        play_sound = (auto_update or int(event.type) == self.EVENT_VIRTUAL) and not config.get_int('hotkey_mute')

        if not monitor.cmdr:
            logger.trace_if('capi.worker', 'Aborting Query: Cmdr unknown')
            # LANG: CAPI queries aborted because Cmdr name is unknown
            self.status['text'] = tr.tl('CAPI query aborted: Cmdr name unknown')
            return

        if not monitor.mode:
            logger.trace_if('capi.worker', 'Aborting Query: Game Mode unknown')
            # LANG: CAPI queries aborted because game mode unknown
            self.status['text'] = tr.tl('CAPI query aborted: Game mode unknown')
            return

        if monitor.state['GameVersion'] is None:
            logger.trace_if('capi.worker', 'Aborting Query: GameVersion unknown')
            # LANG: CAPI queries aborted because GameVersion unknown
            self.status['text'] = tr.tl('CAPI query aborted: GameVersion unknown')
            return

        if not monitor.state['SystemName']:
            logger.trace_if('capi.worker', 'Aborting Query: Current star system unknown')
            # LANG: CAPI queries aborted because current star system name unknown
            self.status['text'] = tr.tl('CAPI query aborted: Current system unknown')
            return

        if monitor.state['Captain']:
            logger.trace_if('capi.worker', 'Aborting Query: In multi-crew')
            # LANG: CAPI queries aborted because player is in multi-crew on other Cmdr's ship
            self.status['text'] = tr.tl('CAPI query aborted: In other-ship multi-crew')
            return

        if monitor.mode == 'CQC':
            logger.trace_if('capi.worker', 'Aborting Query: In CQC')
            # LANG: CAPI queries aborted because player is in CQC (Arena)
            self.status['text'] = tr.tl('CAPI query aborted: CQC (Arena) detected')
            return

        if companion.session.state == companion.Session.STATE_AUTH:
            logger.trace_if('capi.worker', 'Auth in progress? Aborting query')
            # Attempt another Auth
            self.login()
            return

        if not companion.session.retrying:
            if time() < self.capi_query_holdoff_time:
                # Invoked by key while in cooldown
                time_remaining = self.capi_query_holdoff_time - time()
                if play_sound and time_remaining < companion.capi_query_cooldown * 0.75:
                    self.status['text'] = ''
                    hotkeymgr.play_bad()
                    return
            elif play_sound:
                hotkeymgr.play_good()

            # LANG: Status - Attempting to retrieve data from Frontier CAPI
            self.status['text'] = tr.tl('Fetching data...')
            self.button['state'] = self.theme_button['state'] = tk.DISABLED
            self.w.update_idletasks()

        query_time = int(time())
        logger.trace_if('capi.worker', 'Requesting full station data')
        config.set('querytime', query_time)
        logger.trace_if('capi.worker', 'Calling companion.session.station')

        companion.session.station(
            query_time=query_time, tk_response_event=self._CAPI_RESPONSE_TK_EVENT_NAME,
            play_sound=play_sound
        )

    def capi_request_fleetcarrier_data(self, event=None) -> None:
        """
        Perform CAPI fleetcarrier data retrieval and associated actions.

        This is triggered by certain Fleet Carrier journal events

        :param event: Tk generated event details.
        """
        logger.trace_if('capi.worker', 'Begin')
        should_return: bool
        new_data: dict[str, Any]

        should_return, new_data = killswitch.check_killswitch('capi.request.fleetcarrier', {})
        if should_return:
            logger.warning('capi.fleetcarrier has been disabled via killswitch. Returning.')
            # LANG: CAPI fleetcarrier query aborted because of killswitch
            self.status['text'] = tr.tl('CAPI fleetcarrier disabled by killswitch')
            hotkeymgr.play_bad()
            return

        if not monitor.cmdr:
            logger.trace_if('capi.worker', 'Aborting Query: Cmdr unknown')
            # LANG: CAPI fleetcarrier query aborted because Cmdr name is unknown
            self.status['text'] = tr.tl('CAPI query aborted: Cmdr name unknown')
            return

        if monitor.state['GameVersion'] is None:
            logger.trace_if('capi.worker', 'Aborting Query: GameVersion unknown')
            # LANG: CAPI fleetcarrier query aborted because GameVersion unknown
            self.status['text'] = tr.tl('CAPI query aborted: GameVersion unknown')
            return

        if not companion.session.retrying:
            if time() < self.capi_fleetcarrier_query_holdoff_time:  # Was invoked while in cooldown
                logger.debug('CAPI fleetcarrier query aborted, too soon since last request')
                return

            # LANG: Status - Attempting to retrieve data from Frontier CAPI
            self.status['text'] = tr.tl('Fetching data...')
            self.w.update_idletasks()

        query_time = int(time())
        logger.trace_if('capi.worker', 'Requesting Fleet Carrier data')
        config.set('fleetcarrierquerytime', query_time)
        logger.trace_if('capi.worker', 'Calling companion.session.fleetcarrier')
        companion.session.fleetcarrier(
            query_time=query_time, tk_response_event=self._CAPI_RESPONSE_TK_EVENT_NAME
        )

    def capi_handle_response(self, event=None):  # noqa: C901, CCR001
        """
        Handle the resulting data from a CAPI query.

        :param event: generated event details.
        """
        logger.trace_if('capi.worker', 'Handling response')
        play_bad: bool = False
        err: str | None = None

        capi_response: companion.EDMCCAPIFailedRequest | companion.EDMCCAPIResponse
        try:
            logger.trace_if('capi.worker', 'Pulling answer off queue')
            capi_response = companion.session.capi_response_queue.get(block=False)
            if isinstance(capi_response, companion.EDMCCAPIFailedRequest):
                logger.trace_if('capi.worker', f'Failed Request: {capi_response.message}')
                if capi_response.exception:
                    raise capi_response.exception

                raise ValueError(capi_response.message)

            logger.trace_if('capi.worker', 'Answer is not a Failure')
            if not isinstance(capi_response, companion.EDMCCAPIResponse):
                msg = f'Response was neither CAPIFailedRequest nor EDMCAPIResponse: {type(capi_response)}'
                logger.error(msg)
                raise ValueError(msg)

            if capi_response.capi_data.source_endpoint == companion.session.FRONTIER_CAPI_PATH_FLEETCARRIER:
                # Fleetcarrier CAPI response
                # Validation
                if 'name' not in capi_response.capi_data:
                    # LANG: No data was returned for the fleetcarrier from the Frontier CAPI
                    err = self.status['text'] = tr.tl('CAPI: No Fleet Carrier data returned')

                elif not capi_response.capi_data.get('name', {}).get('callsign'):
                    # LANG: We didn't have the fleetcarrier callsign when we should have
                    err = self.status['text'] = tr.tl("CAPI: Fleet Carrier data incomplete")  # Shouldn't happen

                else:
                    if __debug__:  # Recording
                        companion.session.dump_capi_data(capi_response.capi_data)

                    err = plug.notify_capi_fleetcarrierdata(capi_response.capi_data)
                    self.status['text'] = err and err or ''
                    if err:
                        play_bad = True

                    self.capi_fleetcarrier_query_holdoff_time = capi_response.query_time \
                        + companion.capi_fleetcarrier_query_cooldown

            # Other CAPI response
            # Validation
            elif 'commander' not in capi_response.capi_data:
                # This can happen with EGS Auth if no commander created yet
                # LANG: No data was returned for the commander from the Frontier CAPI
                err = self.status['text'] = tr.tl('CAPI: No commander data returned')

            elif not capi_response.capi_data.get('commander', {}).get('name'):
                # LANG: We didn't have the commander name when we should have
                err = self.status['text'] = tr.tl("Who are you?!")  # Shouldn't happen

            elif (not capi_response.capi_data.get('lastSystem', {}).get('name')
                  or (capi_response.capi_data['commander'].get('docked')
                      and not capi_response.capi_data.get('lastStarport', {}).get('name'))):
                # LANG: We don't know where the commander is, when we should
                err = self.status['text'] = tr.tl("Where are you?!")  # Shouldn't happen

            elif (
                not capi_response.capi_data.get('ship', {}).get('name')
                or not capi_response.capi_data.get('ship', {}).get('modules')
            ):
                # LANG: We don't know what ship the commander is in, when we should
                err = self.status['text'] = tr.tl("What are you flying?!")  # Shouldn't happen

            elif monitor.cmdr and capi_response.capi_data['commander']['name'] != monitor.cmdr:
                # Companion API Commander doesn't match Journal
                logger.trace_if('capi.worker', 'Raising CmdrError()')
                raise companion.CmdrError()

            elif (
                capi_response.auto_update and not monitor.state['OnFoot']
                and not capi_response.capi_data['commander'].get('docked')
            ):
                # auto update is only when just docked
                logger.warning(f"{capi_response.auto_update!r} and not {monitor.state['OnFoot']!r} and "
                               f"not {capi_response.capi_data['commander'].get('docked')!r}")
                raise companion.ServerLagging()

            elif capi_response.capi_data['lastSystem']['name'] != monitor.state['SystemName']:
                # CAPI system must match last journal one
                logger.warning(f"{capi_response.capi_data['lastSystem']['name']!r} != "
                               f"{monitor.state['SystemName']!r}")
                raise companion.ServerLagging()

            elif capi_response.capi_data['lastStarport']['name'] != monitor.state['StationName']:
                if monitor.state['OnFoot'] and monitor.state['StationName']:
                    logger.warning(f"({capi_response.capi_data['lastStarport']['name']!r} != "
                                   f"{monitor.state['StationName']!r}) AND "
                                   f"{monitor.state['OnFoot']!r} and {monitor.state['StationName']!r}")
                    raise companion.ServerLagging()

                if capi_response.capi_data['commander']['docked'] and monitor.state['StationName'] is None:
                    # Likely (re-)Embarked on ship docked at an EDO settlement.
                    # Both Disembark and Embark have `"Onstation": false` in Journal.
                    # So there's nothing to tell us which settlement we're (still,
                    # or now, if we came here in Apex and then recalled ship) docked at.
                    logger.debug("docked AND monitor.state['StationName'] is None - so EDO settlement?")
                    raise companion.NoMonitorStation()

                self.capi_query_holdoff_time = capi_response.query_time + companion.capi_query_cooldown

            elif capi_response.capi_data['lastStarport']['id'] != monitor.state['MarketID']:
                logger.warning(f"MarketID mis-match: {capi_response.capi_data['lastStarport']['id']!r} !="
                               f" {monitor.state['MarketID']!r}")
                raise companion.ServerLagging()

            elif not monitor.state['OnFoot'] and capi_response.capi_data['ship']['id'] != monitor.state['ShipID']:
                # CAPI ship must match
                logger.warning(f"not {monitor.state['OnFoot']!r} and "
                               f"{capi_response.capi_data['ship']['id']!r} != {monitor.state['ShipID']!r}")
                raise companion.ServerLagging()

            elif (
                not monitor.state['OnFoot']
                and capi_response.capi_data['ship']['name'].lower() != monitor.state['ShipType']
            ):
                # CAPI ship type must match
                logger.warning(f"not {monitor.state['OnFoot']!r} and "
                               f"{capi_response.capi_data['ship']['name'].lower()!r} != "
                               f"{monitor.state['ShipType']!r}")
                raise companion.ServerLagging()

            else:
                # TODO: Change to depend on its own CL arg
                if __debug__:  # Recording
                    companion.session.dump_capi_data(capi_response.capi_data)

                if not monitor.state['ShipType']:  # Started game in SRV or fighter
                    self.ship['text'] = ship_name_map.get(
                        capi_response.capi_data['ship']['name'].lower(),
                        capi_response.capi_data['ship']['name']
                    )
                    monitor.state['ShipID'] = capi_response.capi_data['ship']['id']
                    monitor.state['ShipType'] = capi_response.capi_data['ship']['name'].lower()

                    if not monitor.state['Modules']:
                        self.ship.configure(state=tk.DISABLED)

                # We might have disabled this in the conditional above.
                if monitor.state['Modules']:
                    self.ship.configure(state=True)

                if monitor.state.get('SuitCurrent') is not None:
                    if (loadout := capi_response.capi_data.get('loadout')) is not None:
                        if (suit := loadout.get('suit')) is not None:
                            if (suitname := suit.get('edmcName')) is not None:
                                # We've been paranoid about loadout->suit->suitname, now just assume loadouts is there
                                loadout_name = index_possibly_sparse_list(
                                    capi_response.capi_data['loadouts'], loadout['loadoutSlotId']
                                )['name']

                                self.suit['text'] = f'{suitname} ({loadout_name})'

                self.suit_show_if_set()
                # Update Odyssey Suit data
                companion.session.suit_update(capi_response.capi_data)

                if capi_response.capi_data['commander'].get('credits') is not None:
                    monitor.state['Credits'] = capi_response.capi_data['commander']['credits']
                    monitor.state['Loan'] = capi_response.capi_data['commander'].get('debt', 0)

                # stuff we can do when not docked
                err = plug.notify_capidata(capi_response.capi_data, monitor.is_beta)
                self.status['text'] = err and err or ''
                if err:
                    play_bad = True

                should_return: bool
                new_data: dict[str, Any]

                should_return, new_data = killswitch.check_killswitch('capi.request./market', {})
                if should_return:
                    logger.warning("capi.request./market has been disabled by killswitch.  Returning.")

                else:
                    # Export market data
                    if not self.export_market_data(capi_response.capi_data):
                        err = 'Error: Exporting Market data'
                        play_bad = True

                self.capi_query_holdoff_time = capi_response.query_time + companion.capi_query_cooldown

        except queue.Empty:
            logger.error('There was no response in the queue!')
            # TODO: Set status text
            return

        except companion.ServerConnectionError as comp_err:
            # LANG: Frontier CAPI server error when fetching data
            self.status['text'] = tr.tl('Frontier CAPI server error')
            logger.warning(f'Exception while contacting server: {comp_err}')
            err = self.status['text'] = str(comp_err)
            play_bad = True

        except companion.CredentialsRequireRefresh:
            # We need to 'close' the auth else it'll see STATE_OK and think login() isn't needed
            companion.session.reinit_session()
            # LANG: Frontier CAPI Access Token expired, trying to get a new one
            self.status['text'] = tr.tl('CAPI: Refreshing access token...')
            if companion.session.login():
                logger.debug('Initial query failed, but login() just worked, trying again...')
                companion.session.retrying = True
                self.w.after(int(SERVER_RETRY * 1000), lambda: self.capi_request_data(event))
                return  # early exit to avoid starting cooldown count

        except companion.CredentialsError:
            companion.session.retrying = False
            companion.session.invalidate()
            companion.session.login()
            return  # We need to give Auth time to complete, so can't set a timed retry

        # Companion API problem
        except companion.ServerLagging as e:
            err = str(e)
            if companion.session.retrying:
                self.status['text'] = err
                play_bad = True

            else:
                # Retry once if Companion server is unresponsive
                companion.session.retrying = True
                self.w.after(int(SERVER_RETRY * 1000), lambda: self.capi_request_data(event))
                return  # early exit to avoid starting cooldown count

        except companion.CmdrError as e:  # Companion API return doesn't match Journal
            err = self.status['text'] = str(e)
            play_bad = True
            companion.session.invalidate()
            self.login()

        except Exception as e:  # Including CredentialsError, ServerError
            logger.debug('"other" exception', exc_info=e)
            err = self.status['text'] = str(e)
            play_bad = True

        if not err:  # not self.status['text']:  # no errors
            # LANG: Time when we last obtained Frontier CAPI data
            self.status['text'] = strftime(tr.tl('Last updated at %H:%M:%S'), localtime(capi_response.query_time))

        if capi_response.play_sound and play_bad:
            hotkeymgr.play_bad()

        logger.trace_if('capi.worker', 'Updating suit and cooldown...')
        self.update_suit_text()
        self.suit_show_if_set()
        self.cooldown()
        logger.trace_if('capi.worker', '...done')

    def journal_event(self, event: str):  # noqa: C901, CCR001 # Currently not easily broken up.
        """
        Handle a Journal event passed through event queue from monitor.py.

        :param event: string JSON data of the event
        :return:
        """

        def crewroletext(role: str) -> str:
            """
            Return translated crew role.

            Needs to be dynamic to allow for changing language.
            """
            return {
                None:         '',
                'Idle':       '',
                'FighterCon': tr.tl('Fighter'),  # LANG: Multicrew role
                'FireCon':    tr.tl('Gunner'),  # LANG: Multicrew role
                'FlightCon':  tr.tl('Helm'),  # LANG: Multicrew role
            }.get(role, role)

        if monitor.thread is None:
            logger.debug('monitor.thread is None, assuming shutdown and returning')
            return

        while not monitor.event_queue.empty():
            entry = monitor.get_entry()
            if not entry:
                # This is expected due to some monitor.py code that appends `None`
                logger.trace_if('journal.queue', 'No entry from monitor.get_entry()')
                return

            # Update main window
            self.cooldown()
            if monitor.cmdr and monitor.state['Captain']:
                if not config.get_bool('hide_multicrew_captain', default=False):
                    self.cmdr['text'] = f'{monitor.cmdr} / {monitor.state["Captain"]}'

                else:
                    self.cmdr['text'] = f'{monitor.cmdr}'

                self.ship_label['text'] = tr.tl('Role') + ':'  # LANG: Multicrew role label in main window
                self.ship.configure(state=tk.NORMAL, text=crewroletext(monitor.state['Role']), url=None)

            elif monitor.cmdr:
                if monitor.group and not config.get_bool("hide_private_group", default=False):
                    self.cmdr['text'] = f'{monitor.cmdr} / {monitor.group}'

                else:
                    self.cmdr['text'] = monitor.cmdr

                self.ship_label['text'] = tr.tl('Ship') + ':'  # LANG: 'Ship' label in main UI

                # TODO: Show something else when on_foot
                if monitor.state['ShipName']:
                    ship_text = monitor.state['ShipName']

                else:
                    ship_text = ship_name_map.get(monitor.state['ShipType'], monitor.state['ShipType'])

                if not ship_text:
                    ship_text = ''

                # Ensure the ship type/name text is clickable, if it should be.
                if monitor.state['Modules']:
                    ship_state: Literal['normal', 'disabled'] = tk.NORMAL

                else:
                    ship_state = tk.DISABLED

                self.ship.configure(text=ship_text, url=self.shipyard_url, state=ship_state)

            else:
                self.cmdr['text'] = ''
                self.ship_label['text'] = tr.tl('Ship') + ':'  # LANG: 'Ship' label in main UI
                self.ship['text'] = ''

            if monitor.cmdr and monitor.is_beta:
                self.cmdr['text'] += ' (beta)'

            self.update_suit_text()
            self.suit_show_if_set()

            self.edit_menu.entryconfigure(0, state=monitor.state['SystemName'] and tk.NORMAL or tk.DISABLED)  # Copy

            if entry['event'] in (
                    'Undocked',
                    'StartJump',
                    'SetUserShipName',
                    'ShipyardBuy',
                    'ShipyardSell',
                    'ShipyardSwap',
                    'ModuleBuy',
                    'ModuleSell',
                    'MaterialCollected',
                    'MaterialDiscarded',
                    'ScientificResearch',
                    'EngineerCraft',
                    'Synthesis',
                    'JoinACrew'):
                self.status['text'] = ''  # Periodically clear any old error

            self.w.update_idletasks()

            # Companion login
            if entry['event'] in (None, 'StartUp', 'NewCommander', 'LoadGame') and monitor.cmdr:
                if not config.get_list('cmdrs') or monitor.cmdr not in config.get_list('cmdrs'):
                    config.set('cmdrs', config.get_list('cmdrs', default=[]) + [monitor.cmdr])
                self.login()

            if monitor.cmdr and monitor.mode == 'CQC' and entry['event']:
                err = plug.notify_journal_entry_cqc(monitor.cmdr, monitor.is_beta, entry, monitor.state)
                if err:
                    self.status['text'] = err
                    if not config.get_int('hotkey_mute'):
                        hotkeymgr.play_bad()

                return  # in CQC

            if not entry['event'] or not monitor.mode:
                logger.trace_if('journal.queue', 'Startup, returning')
                return  # Startup

            if entry['event'] in ('StartUp', 'LoadGame') and monitor.started:
                logger.info('StartUp or LoadGame event')

                # Disable WinSparkle automatic update checks, IFF configured to do so when in-game
                if config.get_int('disable_autoappupdatecheckingame'):
                    if self.updater is not None:
                        self.updater.set_automatic_updates_check(False)

                    logger.info('Monitor: Disable WinSparkle automatic update checks')

                # Can't start dashboard monitoring
                if not dashboard.start(self.w, monitor.started):
                    logger.info("Can't start Status monitoring")

            # Export loadout
            if entry['event'] == 'Loadout' and not monitor.state['Captain'] \
                    and config.get_int('output') & config.OUT_SHIP:
                monitor.export_ship()

            if monitor.cmdr:
                err = plug.notify_journal_entry(
                    monitor.cmdr,
                    monitor.is_beta,
                    monitor.state['SystemName'],
                    monitor.state['StationName'],
                    entry,
                    monitor.state
                )

                if err:
                    self.status['text'] = err
                    if not config.get_int('hotkey_mute'):
                        hotkeymgr.play_bad()

            auto_update = False
            # Only if auth callback is not pending
            if companion.session.state != companion.Session.STATE_AUTH:
                # Only if configured to do so
                if (not config.get_int('output') & config.OUT_MKT_MANUAL
                        and config.get_int('output') & config.OUT_STATION_ANY):
                    if entry['event'] in ('StartUp', 'Location', 'Docked') and monitor.state['StationName']:
                        # TODO: Can you log out in a docked Taxi and then back in to
                        #       the taxi, so 'Location' should be covered here too ?
                        if entry['event'] == 'Docked' and entry.get('Taxi'):
                            # In Odyssey there's a 'Docked' event for an Apex taxi,
                            # but the CAPI data isn't updated until you Disembark.
                            auto_update = False

                        else:
                            auto_update = True

                    # In Odyssey if you are in a Taxi the `Docked` event for it is before
                    # the CAPI data is updated, but CAPI *is* updated after you `Disembark`.
                    elif entry['event'] == 'Disembark' and entry.get('Taxi') and entry.get('OnStation'):
                        auto_update = True

            should_return: bool
            new_data: dict[str, Any]

            if auto_update:
                should_return, new_data = killswitch.check_killswitch('capi.auth', {})
                if not should_return:
                    self.w.after(int(SERVER_RETRY * 1000), self.capi_request_data)

            if entry['event'] in ('CarrierBuy', 'CarrierStats') and config.get_bool('capi_fleetcarrier'):
                should_return, new_data = killswitch.check_killswitch('capi.request.fleetcarrier', {})
                if not should_return:
                    self.w.after(int(SERVER_RETRY * 1000), self.capi_request_fleetcarrier_data)

            if entry['event'] == 'ShutDown':
                # Enable WinSparkle automatic update checks
                # NB: Do this blindly, in case option got changed whilst in-game
                if self.updater is not None:
                    self.updater.set_automatic_updates_check(True)

                logger.info('Monitor: Enable WinSparkle automatic update checks')

    def auth(self, event=None) -> None:
        """
        Handle Frontier auth callback.

        This is the callback function for the CompanionAuthEvent Tk event.
        It is triggered by the event() function of class GenericProtocolHandler
        in protocol.py.
        """
        try:
            companion.session.auth_callback()
            # LANG: Successfully authenticated with the Frontier website
            self.status['text'] = tr.tl('Authentication successful')
            self.file_menu.entryconfigure(0, state=tk.NORMAL)  # Status
            self.file_menu.entryconfigure(1, state=tk.NORMAL)  # Save Raw Data

        except companion.ServerError as e:
            self.status['text'] = str(e)

        except Exception as e:
            logger.debug('Frontier CAPI Auth:', exc_info=e)
            self.status['text'] = str(e)

        self.cooldown()

    def dashboard_event(self, event) -> None:
        """
        Handle DashBoardEvent tk event.

        Event is sent by code in dashboard.py.
        """
        if not dashboard.status:
            return

        entry = dashboard.status
        # Currently we don't do anything with these events
        if monitor.cmdr:
            err = plug.notify_dashboard_entry(monitor.cmdr, monitor.is_beta, entry)

            if err:
                self.status['text'] = err
                if not config.get_int('hotkey_mute'):
                    hotkeymgr.play_bad()

    def plugin_error(self, event=None) -> None:
        """Display asynchronous error from plugin."""
        if plug.last_error.msg:
            self.status['text'] = plug.last_error.msg
            self.w.update_idletasks()
            if not config.get_int('hotkey_mute'):
                hotkeymgr.play_bad()

    def shipyard_url(self, shipname: str) -> str | None:
        """Dispatch a ship URL to the configured handler."""
        if not (loadout := monitor.ship()):
            logger.warning('No ship loadout, aborting.')
            return ''

        if not bool(config.get_int("use_alt_shipyard_open")):
            return plug.invoke(config.get_str('shipyard_provider'),
                               'EDSY',
                               'shipyard_url',
                               loadout,
                               monitor.is_beta)

        # Avoid file length limits if possible
        provider = config.get_str('shipyard_provider', default='EDSY')
        target = plug.invoke(provider, 'EDSY', 'shipyard_url', loadout, monitor.is_beta)
        file_name = config.app_dir_path / "last_shipyard.html"

        with open(file_name, 'w') as f:
            f.write(SHIPYARD_HTML_TEMPLATE.format(
                link=html.escape(str(target)),
                provider_name=html.escape(str(provider)),
                ship_name=html.escape(str(shipname))
            ))

        return f'file://localhost/{file_name}'

    def system_url(self, system: str) -> str | None:
        """Dispatch a system URL to the configured handler."""
        return plug.invoke(
            config.get_str('system_provider', default='EDSM'), 'EDSM', 'system_url', monitor.state['SystemName']
        )

    def station_url(self, station: str) -> str | None:
        """Dispatch a station URL to the configured handler."""
        return plug.invoke(
            config.get_str('station_provider', default='EDSM'), 'EDSM', 'station_url',
            monitor.state['SystemName'], monitor.state['StationName']
        )

    def cooldown(self) -> None:
        """Display and update the cooldown timer for 'Update' button."""
        if time() < self.capi_query_holdoff_time:
            # Update button in main window
            cooldown_time = int(self.capi_query_holdoff_time - time())
            # LANG: Cooldown on 'Update' button
            self.button['text'] = self.theme_button['text'] = tr.tl('cooldown {SS}s').format(SS=cooldown_time)
            self.w.after(1000, self.cooldown)
        else:
            self.button['text'] = self.theme_button['text'] = tr.tl('Update')  # LANG: Update button in main window
            self.button['state'] = self.theme_button['state'] = (
                monitor.cmdr and
                monitor.mode and
                monitor.mode != 'CQC' and
                not monitor.state['Captain'] and
                monitor.state['SystemName'] and
                tk.NORMAL or tk.DISABLED
            )

    if sys.platform == 'win32':
        def ontop_changed(self, event=None) -> None:
            """Set main window 'on top' state as appropriate."""
            config.set('always_ontop', self.always_ontop.get())
            self.w.wm_attributes('-topmost', self.always_ontop.get())

    def copy(self, event=None) -> None:
        """Copy system, and possible station, name to clipboard."""
        if monitor.state['SystemName']:
            clipboard_text = f"{monitor.state['SystemName']},{monitor.state['StationName']}" if monitor.state[
                'StationName'] else monitor.state['SystemName']
            self.w.clipboard_clear()
            self.w.clipboard_append(clipboard_text)

    def help_general(self, event=None) -> None:
        """Open Wiki Help page in browser."""
        webbrowser.open('https://github.com/EDCD/EDMarketConnector/wiki')

    def help_troubleshooting(self, event=None) -> None:
        """Open Wiki Privacy page in browser."""
        webbrowser.open("https://github.com/EDCD/EDMarketConnector/wiki/Troubleshooting")

    def help_report_a_bug(self, event=None) -> None:
        """Open Wiki Privacy page in browser."""
        webbrowser.open("https://github.com/EDCD/EDMarketConnector/issues/new?assignees=&labels=bug%2C+unconfirmed"
                        "&template=bug_report.md&title=")

    def help_privacy(self, event=None) -> None:
        """Open Wiki Privacy page in browser."""
        webbrowser.open('https://github.com/EDCD/EDMarketConnector/wiki/Privacy-Policy')

    def help_releases(self, event=None) -> None:
        """Open Releases page in browser."""
        webbrowser.open('https://github.com/EDCD/EDMarketConnector/releases')

    class HelpAbout(tk.Toplevel):
        """The applications Help > About popup."""

        showing: bool = False

        def __init__(self, parent: tk.Tk) -> None:
            """
            Initialize the HelpAbout popup.

            :param parent: The parent Tk window.
            """
            if self.__class__.showing:
                return

            self.__class__.showing = True

            tk.Toplevel.__init__(self, parent)

            self.parent = parent
            # LANG: Help > About App
            self.title(tr.tl('About {APP}').format(APP=applongname))

            if parent.winfo_viewable():
                self.transient(parent)

            # position over parent
            # http://core.tcl.tk/tk/tktview/c84f660833546b1b84e7
            self.geometry(f'+{parent.winfo_rootx():d}+{parent.winfo_rooty():d}')

            # remove decoration
            if sys.platform == 'win32':
                self.attributes('-toolwindow', tk.TRUE)

            self.resizable(tk.FALSE, tk.FALSE)

            frame = tk.Frame(self)
            frame.grid(sticky=tk.NSEW)

            row = 1
            ############################################################
            # applongname
            self.appname_label = tk.Label(frame, text=applongname)
            self.appname_label.grid(row=row, columnspan=3, sticky=tk.EW)
            row += 1
            ############################################################

            ############################################################
            # version <link to changelog>
            tk.Label(frame).grid(row=row, column=0)  # spacer
            row += 1
            self.appversion_label = tk.Text(frame, height=1, width=len(str(appversion())), wrap=tk.NONE, bd=0)
            self.appversion_label.insert("1.0", str(appversion()))
            self.appversion_label.tag_configure("center", justify="center")
            self.appversion_label.tag_add("center", "1.0", "end")
            self.appversion_label.config(state=tk.DISABLED, bg=frame.cget("background"), font="TkDefaultFont")
            self.appversion_label.grid(row=row, column=0, sticky=tk.E)
            # LANG: Help > Release Notes
            self.appversion = HyperlinkLabel(frame, compound=tk.RIGHT, text=tr.tl('Release Notes'),
                                             url='https://github.com/EDCD/EDMarketConnector/releases/tag/Release/'
                                                 f'{appversion_nobuild()}',
                                             underline=True)
            self.appversion.grid(row=row, column=2, sticky=tk.W)
            row += 1
            ############################################################

            ############################################################
            # <whether up to date>
            ############################################################

            ############################################################
            # <copyright>
            ttk.Label(frame).grid(row=row, column=0)  # spacer
            row += 1
            self.copyright = tk.Label(frame, text=copyright)
            self.copyright.grid(row=row, columnspan=3, sticky=tk.EW)
            row += 1
            ############################################################

            ############################################################
            # OK button to close the window
            ttk.Label(frame).grid(row=row, column=0)  # spacer
            row += 1
            # LANG: Generic 'OK' button label
            button = ttk.Button(frame, text=tr.tl('OK'), command=self.apply)
            button.grid(row=row, column=2, sticky=tk.E)
            button.bind("<Return>", lambda event: self.apply())
            self.protocol("WM_DELETE_WINDOW", self._destroy)
            ############################################################

            logger.info(f'Current version is {appversion()}')

        def apply(self) -> None:
            """Close the window."""
            self._destroy()

        def _destroy(self) -> None:
            """Set parent window's topmost appropriately as we close."""
            self.parent.wm_attributes('-topmost', config.get_int('always_ontop') and 1 or 0)
            self.destroy()
            self.__class__.showing = False

    def save_raw(self) -> None:
        """
        Save any CAPI data already acquired to a file.

        This specifically does *not* cause new queries to be performed, as the
        purpose is to aid in diagnosing any issues that occurred during 'normal'
        queries.
        """
        default_extension: str = ''

        timestamp: str = strftime('%Y-%m-%dT%H.%M.%S', localtime())
        f = tkinter.filedialog.asksaveasfilename(
            parent=self.w,
            defaultextension=default_extension,
            filetypes=[('JSON', '.json'), ('All Files', '*')],
            initialdir=config.get_str('outdir'),
            initialfile=f"{monitor.state['SystemName']}.{monitor.state['StationName']}.{timestamp}"
        )
        if not f:
            return

        with open(f, 'wb') as h:
            h.write(str(companion.session.capi_raw_data).encode(encoding='utf-8'))

    if sys.platform == 'win32':
        def exit_tray(self, systray: 'SysTrayIcon') -> None:
            """Tray icon is shutting down."""
            exit_thread = threading.Thread(
                target=self.onexit,
                daemon=True,
            )
            exit_thread.start()

    def onexit(self, event=None, restart: bool = False) -> None:
        """Application shutdown procedure."""
        if sys.platform == 'win32':
            try:
                shutdown_thread = threading.Thread(
                    target=self.systray.shutdown,
                    daemon=True,
                )
                shutdown_thread.start()
            except AttributeError:  # No SysTray
                logger.info("No Systray, No Thread to Shutdown")

        config.set_shutdown()  # Signal we're in shutdown now.

        # http://core.tcl.tk/tk/tktview/c84f660833546b1b84e7
        x, y = self.w.geometry().split('+')[1:3]  # e.g. '212x170+2881+1267'
        config.set('geometry', f'+{x}+{y}')

        # Let the user know we're shutting down.
        # LANG: The application is shutting down
        self.status['text'] = tr.tl('Shutting down...')
        self.w.update_idletasks()
        logger.info('Starting shutdown procedures...')

        # First so it doesn't interrupt us
        logger.info('Closing update checker...')
        if self.updater is not None:
            self.updater.close()

        # Earlier than anything else so plugin code can't interfere *and* it
        # won't still be running in a manner that might rely on something
        # we'd otherwise have already stopped.
        logger.info('Notifying plugins to stop...')
        plug.notify_stop()

        # Handling of application hotkeys now so the user can't possible cause
        # an issue via triggering one.
        logger.info('Unregistering hotkey manager...')
        hotkeymgr.unregister()

        # Now the CAPI query thread
        logger.info('Closing CAPI query thread...')
        companion.session.capi_query_close_worker()

        # Now the main programmatic input methods
        logger.info('Closing dashboard...')
        dashboard.close()

        logger.info('Closing journal monitor...')
        monitor.close()

        # Frontier auth/CAPI handling
        logger.info('Closing protocol handler...')
        protocol.protocolhandler.close()

        logger.info('Closing Frontier CAPI sessions...')
        companion.session.close()

        # Now anything else.
        logger.info('Closing config...')
        config.close()

        logger.info('Destroying app window...')
        self.w.destroy()

        logger.info('Done.')
        if restart:
            os.execv(sys.executable, ['python'] + sys.argv)

    def drag_start(self, event) -> None:
        """Initiate dragging the window."""
        self.drag_offset = (event.x_root - self.w.winfo_rootx(), event.y_root - self.w.winfo_rooty())

    def drag_continue(self, event) -> None:
        """Continued handling of window drag."""
        if self.drag_offset[0]:
            offset_x = event.x_root - self.drag_offset[0]
            offset_y = event.y_root - self.drag_offset[1]
            self.w.geometry(f'+{offset_x:d}+{offset_y:d}')

    def drag_end(self, event) -> None:
        """Handle end of window dragging."""
        self.drag_offset = (None, None)

    def default_iconify(self, event=None) -> None:
        """Handle the Windows default theme 'minimise' button."""
        # If we're meant to "minimize to system tray" then hide the window so no taskbar icon is seen
        if (sys.platform == 'win32'
                and config.get_bool('minimize_system_tray')
                and not bool(config.get_int('no_systray'))):
            # This gets called for more than the root widget, so only react to that
            if str(event.widget) == '.':
                self.w.withdraw()

    def oniconify(self, event=None) -> None:
        """Handle the minimize button on non-Default theme main window."""
        self.w.overrideredirect(False)  # Can't iconize while overrideredirect
        self.w.iconify()
        self.w.update_idletasks()  # Size and windows styles get recalculated here
        self.w.wait_visibility()  # Need main window to be re-created before returning
        theme.active = None  # So theme will be re-applied on map

    # TODO: Confirm this is unused and remove.
    def onmap(self, event=None) -> None:
        """Perform a now unused function."""
        if event.widget == self.w:
            theme.apply(self.w)

    def onenter(self, event=None) -> None:
        """Handle when our window gains focus."""
        if config.get_int('theme') == theme.THEME_TRANSPARENT:
            self.w.attributes("-transparentcolor", '')
            self.blank_menubar.grid_remove()
            self.theme_menubar.grid(row=0, columnspan=2, sticky=tk.NSEW)

    def onleave(self, event=None) -> None:
        """Handle when our window loses focus."""
        if config.get_int('theme') == theme.THEME_TRANSPARENT and event.widget == self.w:
            self.w.attributes("-transparentcolor", 'grey4')
            self.theme_menubar.grid_remove()
            self.blank_menubar.grid(row=0, columnspan=2, sticky=tk.NSEW)


def test_logging() -> None:
    """Simple test of top level logging."""
    logger.debug('Test from EDMarketConnector.py top-level test_logging()')


def setup_killswitches(filename: str | None):
    """Download and setup the main killswitch list."""
    logger.debug('fetching killswitches...')
    if filename is not None:
        filename = "file:" + filename

    killswitch.setup_main_list(filename)


def show_killswitch_poppup(root=None):
    """Show a warning popup if there are any killswitches that match the current version."""
    if len(kills := killswitch.kills_for_version()) == 0:
        return

    text = (
        "Some EDMC Features have been disabled due to known issues.\n"
        "Please update EDMC as soon as possible to resolve any issues.\n"
    )

    tl = tk.Toplevel(root)
    tl.wm_attributes('-topmost', True)
    tl.geometry(f'+{root.winfo_rootx()}+{root.winfo_rooty()}')

    tl.columnconfigure(1, weight=1)
    tl.title("EDMC Features have been disabled")

    frame = tk.Frame(tl)
    frame.grid()
    t = tk.Label(frame, text=text)
    t.grid(columnspan=2)
    idx = 1

    for version in kills:
        tk.Label(frame, text=f'Version: {version.version}').grid(row=idx, sticky=tk.W)
        idx += 1
        for id, kill in version.kills.items():
            tk.Label(frame, text=id).grid(column=0, row=idx, sticky=tk.W, padx=(10, 0))
            tk.Label(frame, text=kill.reason).grid(column=1, row=idx, sticky=tk.E, padx=(0, 10))
            idx += 1
        idx += 1

    ok_button = ttk.Button(frame, text="Ok", command=tl.destroy)
    ok_button.grid(columnspan=2, sticky=tk.EW)


def validate_providers():
    """Check if Config has an invalid provider set, and reset to default if we do."""
    reset_providers = {}
    station_provider: str = config.get_str("station_provider")
    if station_provider not in plug.provides('station_url'):
        logger.error("Station Provider Not Valid. Setting to Default.")
        config.set('station_provider', 'EDSM')
        reset_providers["Station"] = (station_provider, "EDSM")

    shipyard_provider: str = config.get_str("shipyard_provider")
    if shipyard_provider not in plug.provides('shipyard_url'):
        logger.error("Shipyard Provider Not Valid. Setting to Default.")
        config.set('shipyard_provider', 'EDSY')
        reset_providers["Shipyard"] = (shipyard_provider, "EDSY")

    system_provider: str = config.get_str("system_provider")
    if system_provider not in plug.provides('system_url'):
        logger.error("System Provider Not Valid. Setting to Default.")
        config.set('system_provider', 'EDSM')
        reset_providers["System"] = (system_provider, "EDSM")

    if not reset_providers:
        return

    # LANG: Popup-text about Reset Providers
    popup_text = tr.tl(r'One or more of your URL Providers were invalid, and have been reset:\r\n\r\n')
    for provider, (old_prov, new_prov) in reset_providers.items():
        # LANG: Text About What Provider Was Reset
        popup_text += tr.tl(r'{PROVIDER} was set to {OLDPROV}, and has been reset to {NEWPROV}\r\n').format(
            PROVIDER=provider,
            OLDPROV=old_prov,
            NEWPROV=new_prov
        )
    # And now we do need these to be actual \r\n
    popup_text = popup_text.replace('\\n', '\n').replace('\\r', '\r')

    tk.messagebox.showinfo(
        # LANG: Popup window title for Reset Providers
        tr.tl('EDMC: Default Providers Reset'),
        popup_text,
        parent=root
    )


# Run the app
if __name__ == "__main__":  # noqa: C901
    logger.info(f'Startup v{appversion()} : Running on Python v{sys.version}')
    logger.debug(f'''Platform: {sys.platform} {sys.platform == "win32" and sys.getwindowsversion()}
argv[0]: {sys.argv[0]}
exec_prefix: {sys.exec_prefix}
executable: {sys.executable}
sys.path: {sys.path}'''
                 )

    if args.reset_ui:
        config.set('theme', theme.THEME_DEFAULT)
        config.set('ui_transparency', 100)  # 100 is completely opaque
        config.delete('font', suppress=True)
        config.delete('font_size', suppress=True)

        config.set('ui_scale', 100)  # 100% is the default here
        config.delete('geometry', suppress=True)  # unset is recreated by other code

        logger.info('reset theme, transparency, font, font size, ui scale, and ui geometry to default.')

    # We prefer a UTF-8 encoding gets set, but older Windows versions have
    # issues with this.  From Windows 10 1903 onwards we can rely on the
    # manifest ActiveCodePage to set this, but that is silently ignored on
    # all previous Windows versions.
    # Trying to set a UTF-8 encoding on those older versions will fail with
    #   locale.Error: unsupported locale setting
    # but we do need to make the attempt for when we're running from source.
    #
    # Note that this locale magic is partially done in l10n.py as well. So
    # removing or modifying this may or may not have the desired effect.
    log_locale('Initial Locale')

    try:
        locale.setlocale(locale.LC_ALL, '')

    except locale.Error as e:
        logger.error("Could not set LC_ALL to ''", exc_info=e)

    else:
        log_locale('After LC_ALL defaults set')

        locale_startup = locale.getlocale(locale.LC_CTYPE)
        logger.debug(f'Locale LC_CTYPE: {locale_startup}')

        # Older Windows Versions and builds have issues with UTF-8, so only
        # even attempt this where we think it will be safe.

        if sys.platform == 'win32':
            windows_ver = sys.getwindowsversion()

        # <https://en.wikipedia.org/wiki/Windows_10_version_history#Version_1903_(May_2019_Update)>
        # Windows 19, 1903 was build 18362
        if (
            sys.platform != 'win32'
            or (
                windows_ver.major == 10
                and windows_ver.build >= 18362
            )
            or windows_ver.major > 10  # Paranoid future check
        ):
            # Set that same language, but utf8 encoding (it was probably cp1252
            # or equivalent for other languages).
            # UTF-8, not utf8: <https://en.wikipedia.org/wiki/UTF-8#Naming>
            try:
                # locale_startup[0] is the 'language' portion
                locale.setlocale(locale.LC_ALL, (locale_startup[0], 'UTF-8'))

            except locale.Error:
                logger.exception(f"Could not set LC_ALL to ('{locale_startup[0]}', 'UTF_8')")

            except Exception:
                logger.exception(
                    f"Exception other than locale.Error on setting LC_ALL=('{locale_startup[0]}', 'UTF_8')"
                )

            else:
                log_locale('After switching to UTF-8 encoding (same language)')

    # HACK: n/a | 2021-11-24: --force-localserver-auth does not work if companion is imported early -cont.
    # HACK: n/a | 2021-11-24: as we modify config before this is used.
    import companion
    from companion import CAPIData, index_possibly_sparse_list

    # Do this after locale silliness, just in case
    if args.forget_frontier_auth:
        logger.info("Dropping all fdev tokens as --forget-frontier-auth was passed")
        companion.Auth.invalidate(None)

    # Create protocol handler
    protocol.protocolhandler = protocol.get_handler_impl()()

    # TODO: unittests in place of these
    # logger.debug('Test from __main__')
    # test_logging()

    class A:
        """Simple top-level class."""

        class B:
            """Simple second-level class."""

            def __init__(self):
                logger.debug('A call from A.B.__init__')
                self.__test()
                _ = self.test_prop

            def __test(self):
                logger.debug("A call from A.B.__test")

            @property
            def test_prop(self):
                """Test property."""
                logger.debug("test log from property")
                return "Test property is testy"

    # abinit = A.B()

    # Plain, not via `logger`
    print(f'{applongname} {appversion()}')

    tr.install(config.get_str('language'))  # Can generate errors so wait til log set up

    setup_killswitches(args.killswitches_file)

    root = tk.Tk(className=appname.lower())
    if sys.platform != 'win32' and ((f := config.get_str('font')) is not None or f != ''):
        size = config.get_int('font_size', default=-1)
        if size == -1:
            size = 10

        logger.info(f'Overriding tkinter default font to {f!r} at size {size}')
        tk.font.nametofont('TkDefaultFont').configure(family=f, size=size)

    # UI Scaling
    """
    We scale the UI relative to what we find tk-scaling is on startup.
    """
    ui_scale = config.get_int('ui_scale')
    # NB: This *also* catches a literal 0 value to re-set to the default 100
    if not ui_scale:
        ui_scale = 100
        config.set('ui_scale', ui_scale)

    theme.default_ui_scale = root.tk.call('tk', 'scaling')
    logger.trace_if('tk', f'Default tk scaling = {theme.default_ui_scale}')
    theme.startup_ui_scale = ui_scale
    if theme.default_ui_scale is not None:
        root.tk.call('tk', 'scaling', theme.default_ui_scale * float(ui_scale) / 100.0)

    try:
        app = AppWindow(root)
    except Exception as err:
        logger.exception(f"EDMC Critical Error: {err}")
        title = tr.tl("Error")  # LANG: Generic error prefix
        message = tr.tl(  # LANG: EDMC Critical Error Notification
            "EDMC encountered a critical error, and cannot recover. EDMC is shutting down for its own protection!"
        )
        err = f"{err.__class__.__name__}: {err}"  # type: ignore # hijacking the existing exception detection
        detail = tr.tl(  # LANG: EDMC Critical Error Details
            r"Here's what EDMC Detected:\r\n\r\n{ERR}\r\n\r\nDo you want to file a Bug Report on GitHub?"
        ).format(ERR=err)
        detail = detail.replace('\\n', '\n').replace('\\r', '\r')
        msg = tk.messagebox.askyesno(
            title=title, message=message, detail=detail, icon=tkinter.messagebox.ERROR, type=tkinter.messagebox.YESNO,
            parent=root
        )  # type: ignore
        if msg:
            webbrowser.open(
                "https://github.com/EDCD/EDMarketConnector/issues/new?"
                "assignees=&labels=bug%2C+unconfirmed&projects=&template=bug_report.md&title="
            )
        os.kill(os.getpid(), signal.SIGTERM)

    def messagebox_broken_plugins():
        """Display message about 'broken' plugins that failed to load."""
        if plug.PLUGINS_broken:
            # LANG: Popup-text about 'broken' plugins that failed to load
            popup_text = tr.tl(
                "One or more of your enabled plugins failed to load. Please see the list on the '{PLUGINS}' "
                "tab of '{FILE}' > '{SETTINGS}'. This could be caused by a wrong folder structure. The load.py "
                r"file should be located under plugins/PLUGIN_NAME/load.py.\r\n\r\nYou can disable a plugin by "
                "renaming its folder to have '{DISABLED}' on the end of the name."
            )

            # Substitute in the other words.
            popup_text = popup_text.format(
                PLUGINS=tr.tl('Plugins'),  # LANG: Settings > Plugins tab
                FILE=tr.tl('File'),  # LANG: 'File' menu
                SETTINGS=tr.tl('Settings'),  # LANG: File > Settings
                DISABLED='.disabled'
            )
            # And now we do need these to be actual \r\n
            popup_text = popup_text.replace('\\n', '\n').replace('\\r', '\r')

            tk.messagebox.showinfo(
                # LANG: Popup window title for list of 'broken' plugins that failed to load
                tr.tl('EDMC: Broken Plugins'),
                popup_text,
                parent=root
            )

    def messagebox_not_py3():
        """Display message about plugins not updated for Python 3.x."""
        plugins_not_py3_last = config.get_int('plugins_not_py3_last', default=0)
        if (plugins_not_py3_last + 86400) < int(time()) and plug.PLUGINS_not_py3:
            # LANG: Popup-text about 'active' plugins without Python 3.x support
            popup_text = tr.tl(
                "One or more of your enabled plugins do not yet have support for Python 3.x. Please see the "
                "list on the '{PLUGINS}' tab of '{FILE}' > '{SETTINGS}'. You should check if there is an "
                "updated version available, else alert the developer that they need to update the code for "
                r"Python 3.x.\r\n\r\nYou can disable a plugin by renaming its folder to have '{DISABLED}' on "
                "the end of the name."
            )

            # Substitute in the other words.
            popup_text = popup_text.format(
                PLUGINS=tr.tl('Plugins'),  # LANG: Settings > Plugins tab
                FILE=tr.tl('File'),  # LANG: 'File' menu
                SETTINGS=tr.tl('Settings'),  # LANG: File > Settings
                DISABLED='.disabled'
            )
            # And now we do need these to be actual \r\n
            popup_text = popup_text.replace('\\n', '\n').replace('\\r', '\r')

            tk.messagebox.showinfo(
                # LANG: Popup window title for list of 'enabled' plugins that don't work with Python 3.x
                tr.tl('EDMC: Plugins Without Python 3.x Support'),
                popup_text,
                parent=root
            )
            config.set('plugins_not_py3_last', int(time()))

    # UI Transparency
    ui_transparency = config.get_int('ui_transparency')
    if ui_transparency == 0:
        ui_transparency = 100

    root.wm_attributes('-alpha', ui_transparency / 100)
    # Display message box about plugins that failed to load
    root.after(0, messagebox_broken_plugins)
    # Display message box about plugins without Python 3.x support
    root.after(1, messagebox_not_py3)
    # Show warning popup for killswitches matching current version
    root.after(2, show_killswitch_poppup, root)
    # Start the main event loop
    try:
        check_for_fdev_updates()
        root.mainloop()
    except KeyboardInterrupt:
        logger.info("Ctrl+C Detected, Attempting Clean Shutdown")
        app.onexit()
    logger.info('Exiting')<|MERGE_RESOLUTION|>--- conflicted
+++ resolved
@@ -764,19 +764,7 @@
 
         # Start a protocol handler to handle cAPI registration. Requires main loop to be running.
         self.w.after_idle(lambda: protocol.protocolhandler.start(self.w))
-
-<<<<<<< HEAD
-        self.postprefs(False)  # Companion login happens in callback from monitor
-=======
-        # Migration from <= 3.30
-        for username in config.get_list('fdev_usernames', default=[]):
-            config.delete_password(username)
-        config.delete('fdev_usernames', suppress=True)
-        config.delete('username', suppress=True)
-        config.delete('password', suppress=True)
-        config.delete('logdir', suppress=True)
         self.w.after_idle(lambda: self.postprefs(False))  # Companion login happens in callback from monitor
->>>>>>> bbfdb095
         self.toggle_suit_row(visible=False)
         if args.start_min:
             logger.warning("Trying to start minimized")
