#!/usr/bin/env python3
"""
EDMarketConnector.py - Entry point for the GUI.

Copyright (c) EDCD, All Rights Reserved
Licensed under the GNU General Public License.
See LICENSE file.
"""
from __future__ import annotations

import argparse
import html
import locale
import os
import pathlib
import queue
import re
import signal
import subprocess
import sys
import threading
import webbrowser
<<<<<<< HEAD
import tempfile
from os import chdir, environ
=======
from os import chdir, environ, path
>>>>>>> ac9b7b42
from time import localtime, strftime, time
from typing import TYPE_CHECKING, Any, Literal
from constants import applongname, appname, protocolhandler_redirect

# Have this as early as possible for people running EDMarketConnector.exe
# from cmd.exe or a bat file or similar.  Else they might not be in the correct
# place for things like config.py reading .gitversion
if getattr(sys, 'frozen', False):
    # Under py2exe sys.path[0] is the executable name
    if sys.platform == 'win32':
        os.chdir(pathlib.Path(sys.path[0]).parent)
        # Allow executable to be invoked from any cwd
        environ['TCL_LIBRARY'] = str(pathlib.Path(sys.path[0]).parent / 'lib' / 'tcl')
        environ['TK_LIBRARY'] = str(pathlib.Path(sys.path[0]).parent / 'lib' / 'tk')

else:
    # We still want to *try* to have CWD be where the main script is, even if
    # not frozen.
    chdir(pathlib.Path(__file__).parent)

# config will now cause an appname logger to be set up, so we need the
# console redirect before this
if __name__ == '__main__':
    # Keep this as the very first code run to be as sure as possible of no
    # output until after this redirect is done, if needed.
    if getattr(sys, 'frozen', False):
        from config import config
        # By default py2exe tries to write log to dirname(sys.executable) which fails when installed
        # unbuffered not allowed for text in python3, so use `1 for line buffering
<<<<<<< HEAD
        log_file_path = pathlib.Path(tempfile.gettempdir()) / f'{appname}.log'
=======
        log_file_path = pathlib.Path(config.app_dir_path / 'logs')
        log_file_path.mkdir(exist_ok=True)
        log_file_path /= f'{appname}.log'

>>>>>>> ac9b7b42
        sys.stdout = sys.stderr = open(log_file_path, mode='wt', buffering=1)  # Do NOT use WITH here.
    # TODO: Test: Make *sure* this redirect is working, else py2exe is going to cause an exit popup


# These need to be after the stdout/err redirect because they will cause
# logging to be set up.
# isort: off
import killswitch
from config import appversion, appversion_nobuild, config, copyright
# isort: on

from EDMCLogging import edmclogger, logger, logging
from journal_lock import JournalLock, JournalLockResult
from update import check_for_fdev_updates

if __name__ == '__main__':  # noqa: C901
    # Command-line arguments
    parser = argparse.ArgumentParser(
        prog=appname,
        description="Utilises Elite Dangerous Journal files and the Frontier "
                    "Companion API (CAPI) service to gather data about a "
                    "player's state and actions to upload to third-party sites "
                    "such as EDSM and Inara.cz."
    )

    ###########################################################################
    # Permanent config changes
    ###########################################################################
    parser.add_argument(
        '--reset-ui',
        help='Reset UI theme, transparency, font, font size, ui scale, and ui geometry to default',
        action='store_true'
    )
    ###########################################################################

    ###########################################################################
    # User 'utility' args
    ###########################################################################
    parser.add_argument('--suppress-dupe-process-popup',
                        help='Suppress the popup from when the application detects another instance already running',
                        action='store_true'
                        )

    parser.add_argument('--start_min',
                        help="Start the application minimized",
                        action="store_true"
                        )
    ###########################################################################

    ###########################################################################
    # Adjust logging
    ###########################################################################
    parser.add_argument(
        '--trace',
        help='Set the Debug logging loglevel to TRACE',
        action='store_true',
    )

    parser.add_argument(
        '--trace-on',
        help='Mark the selected trace logging as active. "*" or "all" is equivalent to --trace-all',
        action='append',
    )

    parser.add_argument(
        "--trace-all",
        help='Force trace level logging, with all possible --trace-on values active.',
        action='store_true'
    )

    parser.add_argument(
        '--debug-sender',
        help='Mark the selected sender as in debug mode. This generally results in data being written to disk',
        action='append',
    )
    ###########################################################################

    ###########################################################################
    # Frontier Auth
    ###########################################################################
    parser.add_argument(
        '--forget-frontier-auth',
        help='resets all authentication tokens',
        action='store_true'
    )

    auth_options = parser.add_mutually_exclusive_group(required=False)
    auth_options.add_argument('--force-localserver-for-auth',
                              help='Force EDMC to use a localhost webserver for Frontier Auth callback',
                              action='store_true'
                              )

    auth_options.add_argument('--force-edmc-protocol',
                              help='Force use of the edmc:// protocol handler.  Error if not on Windows',
                              action='store_true',
                              )

    parser.add_argument('edmc',
                        help='Callback from Frontier Auth',
                        nargs='*'
                        )
    ###########################################################################

    ###########################################################################
    # Developer 'utility' args
    ###########################################################################
    parser.add_argument(
        '--capi-pretend-down',
        help='Force to raise ServerError on any CAPI query',
        action='store_true'
    )

    parser.add_argument(
        '--capi-use-debug-access-token',
        help='Load a debug Access Token from disk (from config.app_dir_pathapp_dir_path / access_token.txt)',
        action='store_true'
    )

    parser.add_argument(
        '--eddn-url',
        help='Specify an alternate EDDN upload URL',
    )

    parser.add_argument(
        '--eddn-tracking-ui',
        help='Have EDDN plugin show what it is tracking',
        action='store_true',
    )

    parser.add_argument(
        '--killswitches-file',
        help='Specify a custom killswitches file',
    )
    ###########################################################################

    args: argparse.Namespace = parser.parse_args()

    if args.capi_pretend_down:
        import config as conf_module
        logger.info('Pretending CAPI is down')
        conf_module.capi_pretend_down = True

    if args.capi_use_debug_access_token:
        import config as conf_module
        with open(conf_module.config.app_dir_path / 'access_token.txt', 'r') as at:
            conf_module.capi_debug_access_token = at.readline().strip()

    level_to_set: int | None = None
    if args.trace or args.trace_on:
        level_to_set = logging.TRACE  # type: ignore # it exists
        logger.info('Setting TRACE level debugging due to either --trace or a --trace-on')

    if args.trace_all or (args.trace_on and ('*' in args.trace_on or 'all' in args.trace_on)):
        level_to_set = logging.TRACE_ALL  # type: ignore # it exists
        logger.info('Setting TRACE_ALL level debugging due to either --trace-all or a --trace-on *|all')

    if level_to_set is not None:
        logger.setLevel(level_to_set)
        edmclogger.set_channels_loglevel(level_to_set)

    if args.force_localserver_for_auth:
        config.set_auth_force_localserver()

    if args.eddn_url:
        config.set_eddn_url(args.eddn_url)

    if args.eddn_tracking_ui:
        config.set_eddn_tracking_ui()

    if args.force_edmc_protocol:
        if sys.platform == 'win32':
            config.set_auth_force_edmc_protocol()

        else:
            print("--force-edmc-protocol is only valid on Windows")
            parser.print_help()
            sys.exit(1)

    if args.debug_sender and len(args.debug_sender) > 0:
        import config as conf_module
        import debug_webserver
        from edmc_data import DEBUG_WEBSERVER_HOST, DEBUG_WEBSERVER_PORT

        conf_module.debug_senders = [x.casefold() for x in args.debug_sender]  # duplicate the list just in case
        for d in conf_module.debug_senders:
            logger.info(f'marked {d} for debug')

        debug_webserver.run_listener(DEBUG_WEBSERVER_HOST, DEBUG_WEBSERVER_PORT)

    if args.trace_on and len(args.trace_on) > 0:
        import config as conf_module

        conf_module.trace_on = [x.casefold() for x in args.trace_on]  # duplicate the list just in case
        for d in conf_module.trace_on:
            logger.info(f'marked {d} for TRACE')

    def handle_edmc_callback_or_foregrounding() -> None:  # noqa: CCR001
        """Handle any edmc:// auth callback, else foreground an existing window."""
        logger.trace_if('frontier-auth.windows', 'Begin...')

        if sys.platform == 'win32':

            # If *this* instance hasn't locked, then another already has and we
            # now need to do the edmc:// checks for auth callback
            if locked != JournalLockResult.LOCKED:
                from ctypes import windll, c_int, create_unicode_buffer, WINFUNCTYPE
                from ctypes.wintypes import BOOL, HWND, INT, LPARAM, LPCWSTR, LPWSTR

                EnumWindows = windll.user32.EnumWindows  # noqa: N806
                GetClassName = windll.user32.GetClassNameW  # noqa: N806
                GetClassName.argtypes = [HWND, LPWSTR, c_int]
                GetWindowText = windll.user32.GetWindowTextW  # noqa: N806
                GetWindowText.argtypes = [HWND, LPWSTR, c_int]
                GetWindowTextLength = windll.user32.GetWindowTextLengthW  # noqa: N806
                GetProcessHandleFromHwnd = windll.oleacc.GetProcessHandleFromHwnd  # noqa: N806

                SW_RESTORE = 9  # noqa: N806
                SetForegroundWindow = windll.user32.SetForegroundWindow  # noqa: N806
                ShowWindow = windll.user32.ShowWindow  # noqa: N806
                ShowWindowAsync = windll.user32.ShowWindowAsync  # noqa: N806

                COINIT_MULTITHREADED = 0  # noqa: N806,F841
                COINIT_APARTMENTTHREADED = 0x2  # noqa: N806
                COINIT_DISABLE_OLE1DDE = 0x4  # noqa: N806
                CoInitializeEx = windll.ole32.CoInitializeEx  # noqa: N806

                ShellExecute = windll.shell32.ShellExecuteW  # noqa: N806
                ShellExecute.argtypes = [HWND, LPCWSTR, LPCWSTR, LPCWSTR, LPCWSTR, INT]

                def window_title(h: int) -> str | None:
                    if h:
                        text_length = GetWindowTextLength(h) + 1
                        buf = create_unicode_buffer(text_length)
                        if GetWindowText(h, buf, text_length):
                            return buf.value

                    return None

                @WINFUNCTYPE(BOOL, HWND, LPARAM)
                def enumwindowsproc(window_handle, l_param):  # noqa: CCR001
                    """
                    Determine if any window for the Application exists.

                    Called for each found window by EnumWindows().

                    When a match is found we check if we're being invoked as the
                    edmc://auth handler. If so we send the message to the existing
                    process/window. If not we'll raise that existing window to the
                    foreground.

                    :param window_handle: Window to check.
                    :param l_param: The second parameter to the EnumWindows() call.
                    :return: False if we found a match, else True to continue iteration
                    """
                    # class name limited to 256 - https://msdn.microsoft.com/en-us/library/windows/desktop/ms633576
                    cls = create_unicode_buffer(257)
                    # This conditional is exploded to make debugging slightly easier
                    if GetClassName(window_handle, cls, 257):
                        if cls.value == 'TkTopLevel':
                            if window_title(window_handle) == applongname:
                                if GetProcessHandleFromHwnd(window_handle):
                                    # If GetProcessHandleFromHwnd succeeds then the app is already running as this user
                                    if len(sys.argv) > 1 and sys.argv[1].startswith(protocolhandler_redirect):
                                        CoInitializeEx(0, COINIT_APARTMENTTHREADED | COINIT_DISABLE_OLE1DDE)
                                        # Wait for it to be responsive to avoid ShellExecute recursing
                                        ShowWindow(window_handle, SW_RESTORE)
                                        ShellExecute(0, None, sys.argv[1], None, None, SW_RESTORE)

                                    else:
                                        ShowWindowAsync(window_handle, SW_RESTORE)
                                        SetForegroundWindow(window_handle)

                            return False  # Indicate window found, so stop iterating

                    # Indicate that EnumWindows() needs to continue iterating
                    return True  # Do not remove, else this function as a callback breaks

                # This performs the edmc://auth check and forward
                # EnumWindows() will iterate through all open windows, calling
                # enumwindwsproc() on each.  When an invocation returns False it
                # stops iterating.
                # Ref: <https://docs.microsoft.com/en-us/windows/win32/api/winuser/nf-winuser-enumwindows>
                EnumWindows(enumwindowsproc, 0)

    def already_running_popup():
        """Create the "already running" popup."""
        from tkinter import messagebox
        # Check for CL arg that suppresses this popup.
        if args.suppress_dupe_process_popup:
            sys.exit(0)

        messagebox.showerror(title=appname, message="An EDMarketConnector process was already running, exiting.")
        sys.exit(0)

    journal_lock = JournalLock()
    locked = journal_lock.obtain_lock()

    handle_edmc_callback_or_foregrounding()

    if locked == JournalLockResult.ALREADY_LOCKED:
        # There's a copy already running.

        logger.info("An EDMarketConnector.exe process was already running, exiting.")

        # To be sure the user knows, we need a popup
        if not args.edmc:
            already_running_popup()
        # If the user closes the popup with the 'X', not the 'OK' button we'll
        # reach here.
        sys.exit(0)

    if getattr(sys, 'frozen', False):
        # Now that we're sure we're the only instance running we can truncate the logfile
        logger.trace('Truncating plain logfile')
        sys.stdout.seek(0)
        sys.stdout.truncate()

    git_branch = ""
    try:
        git_cmd = subprocess.Popen('git branch --show-current'.split(),
                                   stdout=subprocess.PIPE,
                                   stderr=subprocess.STDOUT
                                   )
        out, err = git_cmd.communicate()
        git_branch = out.decode().strip()

    except Exception:
        pass

    if (
        git_branch == 'develop'
        or (
            git_branch == '' and '-alpha0' in str(appversion())
        )
    ):
        print("You're running in a DEVELOPMENT branch build. You might encounter bugs!")


# See EDMCLogging.py docs.
# isort: off
if TYPE_CHECKING:
    from logging import TRACE  # type: ignore # noqa: F401 # Needed to update mypy

    if sys.platform == 'win32':
        from simplesystray import SysTrayIcon
    # isort: on


import tkinter as tk
import tkinter.filedialog
import tkinter.font
import tkinter.messagebox
from tkinter import ttk
import commodity
import plug
import prefs
import protocol
import stats
import td
from commodity import COMMODITY_CSV
from dashboard import dashboard
from edmc_data import ship_name_map
from hotkey import hotkeymgr
from l10n import translations as tr
from monitor import monitor
from theme import theme
from ttkHyperlinkLabel import HyperlinkLabel, SHIPYARD_HTML_TEMPLATE

SERVER_RETRY = 5  # retry pause for Companion servers [s]


class AppWindow:
    """Define the main application window."""

    _CAPI_RESPONSE_TK_EVENT_NAME = '<<CAPIResponse>>'
    # Tkinter Event types
    EVENT_KEYPRESS = 2
    EVENT_BUTTON = 4
    EVENT_VIRTUAL = 35

    PADX = 5

    def __init__(self, master: tk.Tk):  # noqa: C901, CCR001 # TODO - can possibly factor something out

        self.capi_query_holdoff_time = config.get_int('querytime', default=0) + companion.capi_query_cooldown
        self.capi_fleetcarrier_query_holdoff_time = config.get_int('fleetcarrierquerytime', default=0) \
            + companion.capi_fleetcarrier_query_cooldown

        self.w = master
        self.w.title(applongname)
        self.minimizing = False
        self.w.rowconfigure(0, weight=1)
        self.w.columnconfigure(0, weight=1)

        # companion needs to be able to send <<CAPIResponse>> events
        companion.session.set_tk_master(self.w)

        self.prefsdialog = None

        if sys.platform == 'win32':
            from simplesystray import SysTrayIcon

            def open_window(systray: 'SysTrayIcon', *args) -> None:
                self.w.deiconify()

            menu_options = (("Open", None, open_window),)
            # Method associated with on_quit is called whenever the systray is closing
            self.systray = SysTrayIcon("EDMarketConnector.ico", applongname, menu_options, on_quit=self.exit_tray)
            self.systray.start()

        plug.load_plugins(master)

        if sys.platform == 'win32':
            self.w.wm_iconbitmap(default='EDMarketConnector.ico')

        else:
            image_path = config.respath_path / 'io.edcd.EDMarketConnector.png'
            self.w.tk.call('wm', 'iconphoto', self.w, '-default', image=tk.PhotoImage(file=image_path))

        # TODO: Export to files and merge from them in future ?
        self.theme_icon = tk.PhotoImage(
            data='R0lGODlhFAAQAMZQAAoKCQoKCgsKCQwKCQsLCgwLCg4LCQ4LCg0MCg8MCRAMCRANChINCREOChIOChQPChgQChgRCxwTCyYVCSoXCS0YCTkdCTseCT0fCTsjDU0jB0EnDU8lB1ElB1MnCFIoCFMoCEkrDlkqCFwrCGEuCWIuCGQvCFs0D1w1D2wyCG0yCF82D182EHE0CHM0CHQ1CGQ5EHU2CHc3CHs4CH45CIA6CIE7CJdECIdLEolMEohQE5BQE41SFJBTE5lUE5pVE5RXFKNaFKVbFLVjFbZkFrxnFr9oFsNqFsVrF8RsFshtF89xF9NzGNh1GNl2GP+KG////////////////////////////////////////////////////////////////////////////////////////////////////////////////////////////////////////////////////////////////////////////////////////////////yH5BAEKAH8ALAAAAAAUABAAAAeegAGCgiGDhoeIRDiIjIZGKzmNiAQBQxkRTU6am0tPCJSGShuSAUcLoIIbRYMFra4FAUgQAQCGJz6CDQ67vAFJJBi0hjBBD0w9PMnJOkAiJhaIKEI7HRoc19ceNAolwbWDLD8uAQnl5ga1I9CHEjEBAvDxAoMtFIYCBy+kFDKHAgM3ZtgYSLAGgwkp3pEyBOJCC2ELB31QATGioAoVAwEAOw==')  # noqa: E501
        self.theme_minimize = tk.BitmapImage(
            data='#define im_width 16\n#define im_height 16\nstatic unsigned char im_bits[] = {\n   0x00, 0x00, 0x00, 0x00, 0x00, 0x00, 0x00, 0x00, 0x00, 0x00, 0x00, 0x00,\n   0x00, 0x00, 0x00, 0x00, 0x00, 0x00, 0x00, 0x00, 0x00, 0x00, 0xfc, 0x3f,\n   0xfc, 0x3f, 0x00, 0x00, 0x00, 0x00, 0x00, 0x00 };\n')  # noqa: E501
        self.theme_close = tk.BitmapImage(
            data='#define im_width 16\n#define im_height 16\nstatic unsigned char im_bits[] = {\n   0x00, 0x00, 0x00, 0x00, 0x0c, 0x30, 0x1c, 0x38, 0x38, 0x1c, 0x70, 0x0e,\n   0xe0, 0x07, 0xc0, 0x03, 0xc0, 0x03, 0xe0, 0x07, 0x70, 0x0e, 0x38, 0x1c,\n   0x1c, 0x38, 0x0c, 0x30, 0x00, 0x00, 0x00, 0x00 };\n')  # noqa: E501

        frame = tk.Frame(self.w, name=appname.lower())
        frame.grid(sticky=tk.NSEW)
        frame.columnconfigure(1, weight=1)

        self.cmdr_label = tk.Label(frame, name='cmdr_label')
        self.cmdr = tk.Label(frame, compound=tk.RIGHT, anchor=tk.W, name='cmdr')
        self.ship_label = tk.Label(frame, name='ship_label')
        self.ship = HyperlinkLabel(frame, compound=tk.RIGHT, url=self.shipyard_url, name='ship', popup_copy=True)
        self.suit_label = tk.Label(frame, name='suit_label')
        self.suit = tk.Label(frame, compound=tk.RIGHT, anchor=tk.W, name='suit')
        self.system_label = tk.Label(frame, name='system_label')
        self.system = HyperlinkLabel(frame, compound=tk.RIGHT, url=self.system_url, popup_copy=True, name='system')
        self.station_label = tk.Label(frame, name='station_label')
        self.station = HyperlinkLabel(frame, compound=tk.RIGHT, url=self.station_url, name='station', popup_copy=True)
        # system and station text is set/updated by the 'provider' plugins
        # edsm and inara.  Look for:
        #
        # parent.nametowidget(f".{appname.lower()}.system")
        # parent.nametowidget(f".{appname.lower()}.station")

        ui_row = 1

        self.cmdr_label.grid(row=ui_row, column=0, sticky=tk.W)
        self.cmdr.grid(row=ui_row, column=1, sticky=tk.EW)
        ui_row += 1

        self.ship_label.grid(row=ui_row, column=0, sticky=tk.W)
        self.ship.grid(row=ui_row, column=1, sticky=tk.EW)
        ui_row += 1

        self.suit_grid_row = ui_row
        self.suit_shown = False
        ui_row += 1

        self.system_label.grid(row=ui_row, column=0, sticky=tk.W)
        self.system.grid(row=ui_row, column=1, sticky=tk.EW)
        ui_row += 1

        self.station_label.grid(row=ui_row, column=0, sticky=tk.W)
        self.station.grid(row=ui_row, column=1, sticky=tk.EW)
        ui_row += 1

        plugin_no = 0
        for plugin in plug.PLUGINS:
            # Per plugin separator
            plugin_sep = tk.Frame(
                frame, highlightthickness=1, name=f"plugin_hr_{plugin_no + 1}"
            )
            # Per plugin frame, for it to use as its parent for own widgets
            plugin_frame = tk.Frame(
                frame,
                name=f"plugin_{plugin_no + 1}"
            )
            appitem = plugin.get_app(plugin_frame)
            if appitem:
                plugin_no += 1
                plugin_sep.grid(columnspan=2, sticky=tk.EW)
                ui_row = frame.grid_size()[1]
                plugin_frame.grid(
                    row=ui_row, columnspan=2, sticky=tk.NSEW
                )
                plugin_frame.columnconfigure(1, weight=1)
                if isinstance(appitem, tuple) and len(appitem) == 2:
                    ui_row = frame.grid_size()[1]
                    appitem[0].grid(row=ui_row, column=0, sticky=tk.W)
                    appitem[1].grid(row=ui_row, column=1, sticky=tk.EW)

                else:
                    appitem.grid(columnspan=2, sticky=tk.EW)

            else:
                # This plugin didn't provide any UI, so drop the frames
                plugin_frame.destroy()
                plugin_sep.destroy()

        # LANG: Update button in main window
        self.button = ttk.Button(
            frame,
            name='update_button',
            text=tr.tl('Update'),  # LANG: Main UI Update button
            width=28,
            default=tk.ACTIVE,
            state=tk.DISABLED
        )
        self.theme_button = tk.Label(
            frame,
            name='themed_update_button',
            width=28,
            state=tk.DISABLED
        )

        ui_row = frame.grid_size()[1]
        self.button.grid(row=ui_row, columnspan=2, sticky=tk.NSEW)
        self.theme_button.grid(row=ui_row, columnspan=2, sticky=tk.NSEW)
        theme.register_alternate((self.button, self.theme_button, self.theme_button),
                                 {'row': ui_row, 'columnspan': 2, 'sticky': tk.NSEW})
        self.button.bind('<Button-1>', self.capi_request_data)
        theme.button_bind(self.theme_button, self.capi_request_data)

        # Bottom 'status' line.
        self.status = tk.Label(frame, name='status', anchor=tk.W)
        self.status.grid(columnspan=2, sticky=tk.EW)

        for child in frame.winfo_children():
            child.grid_configure(padx=self.PADX, pady=(
                sys.platform != 'win32' or isinstance(child, tk.Frame)) and 2 or 0)

        self.menubar = tk.Menu()

        # This used to be *after* the menu setup for some reason, but is testing
        # as working (both internal and external) like this. -Ath
        import update

        if getattr(sys, 'frozen', False):
            # Running in frozen .exe, so use (Win)Sparkle
            self.updater = update.Updater(tkroot=self.w, provider='external')

        else:
            self.updater = update.Updater(tkroot=self.w)
            self.updater.check_for_updates()  # Sparkle / WinSparkle does this automatically for packaged apps

        self.file_menu = self.view_menu = tk.Menu(self.menubar, tearoff=tk.FALSE)
        self.file_menu.add_command(command=lambda: stats.StatsDialog(self.w, self.status))
        self.file_menu.add_command(command=self.save_raw)
        self.file_menu.add_command(command=lambda: prefs.PreferencesDialog(self.w, self.postprefs))
        self.file_menu.add_separator()
        self.file_menu.add_command(command=self.onexit)
        self.menubar.add_cascade(menu=self.file_menu)
        self.edit_menu = tk.Menu(self.menubar, tearoff=tk.FALSE)
        self.edit_menu.add_command(accelerator='Ctrl+C', state=tk.DISABLED, command=self.copy)
        self.menubar.add_cascade(menu=self.edit_menu)
        self.help_menu = tk.Menu(self.menubar, tearoff=tk.FALSE)  # type: ignore
        self.help_menu.add_command(command=self.help_general)  # Documentation
        self.help_menu.add_command(command=self.help_troubleshooting)  # Troubleshooting
        self.help_menu.add_command(command=self.help_report_a_bug)  # Report A Bug
        self.help_menu.add_command(command=self.help_privacy)  # Privacy Policy
        self.help_menu.add_command(command=self.help_releases)  # Release Notes
        self.help_menu.add_command(command=lambda: self.updater.check_for_updates())  # Check for Updates...
        # About E:D Market Connector
        self.help_menu.add_command(command=lambda: not self.HelpAbout.showing and self.HelpAbout(self.w))
        logfile_loc = pathlib.Path(config.app_dir_path / 'logs')
        self.help_menu.add_command(command=lambda: prefs.open_folder(logfile_loc))  # Open Log Folder
        self.help_menu.add_command(command=lambda: prefs.help_open_system_profiler(self))  # Open Log Folde

        self.menubar.add_cascade(menu=self.help_menu)
        if sys.platform == 'win32':
            # Must be added after at least one "real" menu entry
            self.always_ontop = tk.BooleanVar(value=bool(config.get_int('always_ontop')))
            self.system_menu = tk.Menu(self.menubar, name='system', tearoff=tk.FALSE)
            self.system_menu.add_separator()
            # LANG: Appearance - Label for checkbox to select if application always on top
            self.system_menu.add_checkbutton(label=tr.tl('Always on top'),
                                             variable=self.always_ontop,
                                             command=self.ontop_changed)  # Appearance setting
            self.menubar.add_cascade(menu=self.system_menu)
        self.w.bind('<Control-c>', self.copy)

        # Bind to the Default theme minimise button
        self.w.bind("<Unmap>", self.default_iconify)

        self.w.protocol("WM_DELETE_WINDOW", self.onexit)
        theme.register(self.menubar)  # menus and children aren't automatically registered
        theme.register(self.file_menu)
        theme.register(self.edit_menu)
        theme.register(self.help_menu)

        # Alternate title bar and menu for dark theme
        self.theme_menubar = tk.Frame(frame, name="alternate_menubar")
        self.theme_menubar.columnconfigure(2, weight=1)
        theme_titlebar = tk.Label(
            self.theme_menubar,
            name="alternate_titlebar",
            text=applongname,
            image=self.theme_icon, cursor='fleur',
            anchor=tk.W, compound=tk.LEFT
        )
        theme_titlebar.grid(columnspan=3, padx=2, sticky=tk.NSEW)
        self.drag_offset: tuple[int | None, int | None] = (None, None)
        theme_titlebar.bind('<Button-1>', self.drag_start)
        theme_titlebar.bind('<B1-Motion>', self.drag_continue)
        theme_titlebar.bind('<ButtonRelease-1>', self.drag_end)
        theme_minimize = tk.Label(self.theme_menubar, image=self.theme_minimize)
        theme_minimize.grid(row=0, column=3, padx=2)
        theme.button_bind(theme_minimize, self.oniconify, image=self.theme_minimize)
        theme_close = tk.Label(self.theme_menubar, image=self.theme_close)
        theme_close.grid(row=0, column=4, padx=2)
        theme.button_bind(theme_close, self.onexit, image=self.theme_close)
        self.theme_file_menu = tk.Label(self.theme_menubar, anchor=tk.W)
        self.theme_file_menu.grid(row=1, column=0, padx=self.PADX, sticky=tk.W)
        theme.button_bind(self.theme_file_menu,
                          lambda e: self.file_menu.tk_popup(e.widget.winfo_rootx(),
                                                            e.widget.winfo_rooty()
                                                            + e.widget.winfo_height()))
        self.theme_edit_menu = tk.Label(self.theme_menubar, anchor=tk.W)
        self.theme_edit_menu.grid(row=1, column=1, sticky=tk.W)
        theme.button_bind(self.theme_edit_menu,
                          lambda e: self.edit_menu.tk_popup(e.widget.winfo_rootx(),
                                                            e.widget.winfo_rooty()
                                                            + e.widget.winfo_height()))
        self.theme_help_menu = tk.Label(self.theme_menubar, anchor=tk.W)
        self.theme_help_menu.grid(row=1, column=2, sticky=tk.W)
        theme.button_bind(self.theme_help_menu,
                          lambda e: self.help_menu.tk_popup(e.widget.winfo_rootx(),
                                                            e.widget.winfo_rooty()
                                                            + e.widget.winfo_height()))
        tk.Frame(self.theme_menubar, highlightthickness=1).grid(columnspan=5, padx=self.PADX, sticky=tk.EW)
        theme.register(self.theme_minimize)  # images aren't automatically registered
        theme.register(self.theme_close)
        self.blank_menubar = tk.Frame(frame, name="blank_menubar")
        tk.Label(self.blank_menubar).grid()
        tk.Label(self.blank_menubar).grid()
        tk.Frame(self.blank_menubar, height=2).grid()
        theme.register_alternate((self.menubar, self.theme_menubar, self.blank_menubar),
                                 {'row': 0, 'columnspan': 2, 'sticky': tk.NSEW})
        self.w.resizable(tk.TRUE, tk.FALSE)

        # update geometry
        if config.get_str('geometry'):
            match = re.match(r'\+([\-\d]+)\+([\-\d]+)', config.get_str('geometry'))
            if match:
                if sys.platform == 'win32':
                    # Check that the titlebar will be at least partly on screen
                    import ctypes
                    from ctypes.wintypes import POINT

                    # https://msdn.microsoft.com/en-us/library/dd145064
                    MONITOR_DEFAULTTONULL = 0  # noqa: N806
                    if ctypes.windll.user32.MonitorFromPoint(POINT(int(match.group(1)) + 16, int(match.group(2)) + 16),
                                                             MONITOR_DEFAULTTONULL):
                        self.w.geometry(config.get_str('geometry'))
                else:
                    self.w.geometry(config.get_str('geometry'))

        self.w.attributes('-topmost', config.get_int('always_ontop') and 1 or 0)

        theme.register(frame)
        theme.apply(self.w)

        self.w.bind('<Map>', self.onmap)  # Special handling for overrideredict
        self.w.bind('<Enter>', self.onenter)  # Special handling for transparency
        self.w.bind('<FocusIn>', self.onenter)  # Special handling for transparency
        self.w.bind('<Leave>', self.onleave)  # Special handling for transparency
        self.w.bind('<FocusOut>', self.onleave)  # Special handling for transparency
        self.w.bind('<Return>', self.capi_request_data)
        self.w.bind('<KP_Enter>', self.capi_request_data)
        self.w.bind_all('<<Invoke>>', self.capi_request_data)  # Ask for CAPI queries to be performed
        self.w.bind_all(self._CAPI_RESPONSE_TK_EVENT_NAME, self.capi_handle_response)
        self.w.bind_all('<<JournalEvent>>', self.journal_event)  # type: ignore # Journal monitoring
        self.w.bind_all('<<DashboardEvent>>', self.dashboard_event)  # Dashboard monitoring
        self.w.bind_all('<<PluginError>>', self.plugin_error)  # Statusbar
        self.w.bind_all('<<CompanionAuthEvent>>', self.auth)  # cAPI auth
        self.w.bind_all('<<Quit>>', self.onexit)  # Updater

        # Check for Valid Providers
        validate_providers()
        if monitor.cmdr is None:
            self.status['text'] = tr.tl("Awaiting Full CMDR Login")  # LANG: Await Full CMDR Login to Game

        # Start a protocol handler to handle cAPI registration. Requires main loop to be running.
        self.w.after_idle(lambda: protocol.protocolhandler.start(self.w))

        # Migration from <= 3.30
        for username in config.get_list('fdev_usernames', default=[]):
            config.delete_password(username)
        config.delete('fdev_usernames', suppress=True)
        config.delete('username', suppress=True)
        config.delete('password', suppress=True)
        config.delete('logdir', suppress=True)
        self.postprefs(False)  # Companion login happens in callback from monitor
        self.toggle_suit_row(visible=False)
        if args.start_min:
            logger.warning("Trying to start minimized")
            if root.overrideredirect():
                self.oniconify()
            else:
                self.w.wm_iconify()

    def update_suit_text(self) -> None:
        """Update the suit text for current type and loadout."""
        if not monitor.state['Odyssey']:
            # Odyssey not detected, no text should be set so it will hide
            self.suit['text'] = ''
            return

        suit = monitor.state.get('SuitCurrent')
        if suit is None:
            self.suit['text'] = f'<{tr.tl("Unknown")}>'  # LANG: Unknown suit
            return

        suitname = suit['edmcName']
        suitloadout = monitor.state.get('SuitLoadoutCurrent')
        if suitloadout is None:
            self.suit['text'] = ''
            return

        loadout_name = suitloadout['name']
        self.suit['text'] = f'{suitname} ({loadout_name})'

    def suit_show_if_set(self) -> None:
        """Show UI Suit row if we have data, else hide."""
        self.toggle_suit_row(self.suit['text'] != '')

    def toggle_suit_row(self, visible: bool | None = None) -> None:
        """
        Toggle the visibility of the 'Suit' row.

        :param visible: Force visibility to this.
        """
        self.suit_shown = not visible

        if not self.suit_shown:
            pady = 2 if sys.platform != 'win32' else 0

            self.suit_label.grid(row=self.suit_grid_row, column=0, sticky=tk.W, padx=self.PADX, pady=pady)
            self.suit.grid(row=self.suit_grid_row, column=1, sticky=tk.EW, padx=self.PADX, pady=pady)
            self.suit_shown = True

        else:
            # Hide the Suit row
            self.suit_label.grid_forget()
            self.suit.grid_forget()
            self.suit_shown = False

    def postprefs(self, dologin: bool = True, **postargs):
        """Perform necessary actions after the Preferences dialog is applied."""
        self.prefsdialog = None
        self.set_labels()  # in case language has changed

        # Reset links in case plugins changed them
        self.ship.configure(url=self.shipyard_url)
        self.system.configure(url=self.system_url)
        self.station.configure(url=self.station_url)

        # (Re-)install hotkey monitoring
        hotkeymgr.register(self.w, config.get_int('hotkey_code'), config.get_int('hotkey_mods'))

        # Update Journal lock if needs be.
        journal_lock.update_lock(self.w)

        # (Re-)install log monitoring
        if not monitor.start(self.w):
            # LANG: ED Journal file location appears to be in error
            self.status['text'] = tr.tl('Error: Check E:D journal file location')

        if dologin and monitor.cmdr:
            self.login()  # Login if not already logged in with this Cmdr

        if postargs.get('Update') and postargs.get('Track'):
            track = postargs.get('Track')
            # LANG: Inform the user the Update Track has changed
            self.status['text'] = tr.tl('Update Track Changed to {TRACK}').format(TRACK=track)
            self.updater.check_for_updates()
            if track == "Stable":
                # LANG: Inform the user the Update Track has changed
                title = tr.tl('Update Track Changed to {TRACK}').format(TRACK=track)
                update_msg = tr.tl(  # LANG: Inform User of Beta -> Stable Transition Risks
                    'Update track changed to Stable from Beta. '
                    'You will no longer receive Beta updates. You will stay on your current Beta '
                    r'version until the next Stable release.\r\n\r\n'
                    'You can manually revert to the latest Stable version. To do so, you must download and install '
                    'the latest Stable version manually. Note that this may introduce bugs or break completely'
                    r' if downgrading between major versions with significant changes.\r\n\r\n'
                    'Do you want to open GitHub to download the latest release?'
                )
                update_msg = update_msg.replace('\\n', '\n')
                update_msg = update_msg.replace('\\r', '\r')
                stable_popup = tk.messagebox.askyesno(title=title, message=update_msg)
                if stable_popup:
                    webbrowser.open("https://github.com/EDCD/eDMarketConnector/releases/latest")
        if postargs.get('Restart_Req'):
            # LANG: Text of Notification Popup for EDMC Restart
            restart_msg = tr.tl('A restart of EDMC is required. EDMC will now restart.')
            restart_box = tk.messagebox.Message(
                title=tr.tl('Restart Required'),  # LANG: Title of Notification Popup for EDMC Restart
                message=restart_msg,
                type=tk.messagebox.OK
            )
            restart_box.show()
            if restart_box:
                app.onexit(restart=True)

    def set_labels(self):
        """Set main window labels, e.g. after language change."""
        self.cmdr_label['text'] = tr.tl('Cmdr') + ':'  # LANG: Label for commander name in main window
        # LANG: 'Ship' or multi-crew role label in main window, as applicable
        self.ship_label['text'] = (monitor.state['Captain'] and tr.tl('Role') or tr.tl('Ship')) + ':'  # Main window
        self.suit_label['text'] = tr.tl('Suit') + ':'  # LANG: Label for 'Suit' line in main UI
        self.system_label['text'] = tr.tl('System') + ':'  # LANG: Label for 'System' line in main UI
        self.station_label['text'] = tr.tl('Station') + ':'  # LANG: Label for 'Station' line in main UI
        self.button['text'] = self.theme_button['text'] = tr.tl('Update')  # LANG: Update button in main window
        self.menubar.entryconfigure(1, label=tr.tl('File'))  # LANG: 'File' menu title
        self.menubar.entryconfigure(2, label=tr.tl('Edit'))  # LANG: 'Edit' menu title
        self.menubar.entryconfigure(3, label=tr.tl('Help'))  # LANG: 'Help' menu title
        self.theme_file_menu['text'] = tr.tl('File')  # LANG: 'File' menu title
        self.theme_edit_menu['text'] = tr.tl('Edit')  # LANG: 'Edit' menu title
        self.theme_help_menu['text'] = tr.tl('Help')  # LANG: 'Help' menu title

        # File menu
        self.file_menu.entryconfigure(0, label=tr.tl('Status'))  # LANG: File > Status
        self.file_menu.entryconfigure(1, label=tr.tl('Save Raw Data...'))  # LANG: File > Save Raw Data...
        self.file_menu.entryconfigure(2, label=tr.tl('Settings'))  # LANG: File > Settings
        self.file_menu.entryconfigure(4, label=tr.tl('Exit'))  # LANG: File > Exit

        # Help menu
        self.help_menu.entryconfigure(0, label=tr.tl('Documentation'))  # LANG: Help > Documentation
        self.help_menu.entryconfigure(1, label=tr.tl('Troubleshooting'))  # LANG: Help > Troubleshooting
        self.help_menu.entryconfigure(2, label=tr.tl('Report A Bug'))  # LANG: Help > Report A Bug
        self.help_menu.entryconfigure(3, label=tr.tl('Privacy Policy'))  # LANG: Help > Privacy Policy
        self.help_menu.entryconfigure(4, label=tr.tl('Release Notes'))  # LANG: Help > Release Notes
        self.help_menu.entryconfigure(5, label=tr.tl('Check for Updates...'))  # LANG: Help > Check for Updates...
        self.help_menu.entryconfigure(6, label=tr.tl("About {APP}").format(APP=applongname))  # LANG: Help > About App
        self.help_menu.entryconfigure(7, label=tr.tl('Open Log Folder'))  # LANG: Help > Open Log Folder
        self.help_menu.entryconfigure(8, label=tr.tl('Open System Profiler'))  # LANG: Help > Open System Profiler

        # Edit menu
        self.edit_menu.entryconfigure(0, label=tr.tl('Copy'))  # LANG: Label for 'Copy' as in 'Copy and Paste'

    def login(self):
        """Initiate CAPI/Frontier login and set other necessary state."""
        should_return: bool
        new_data: dict[str, Any]

        should_return, new_data = killswitch.check_killswitch('capi.auth', {})
        if should_return:
            logger.warning('capi.auth has been disabled via killswitch. Returning.')
            # LANG: CAPI auth aborted because of killswitch
            self.status['text'] = tr.tl('CAPI auth disabled by killswitch')
            return

        if not self.status['text']:
            # LANG: Status - Attempting to get a Frontier Auth Access Token
            self.status['text'] = tr.tl('Logging in...')

        self.button['state'] = self.theme_button['state'] = tk.DISABLED

        self.file_menu.entryconfigure(0, state=tk.DISABLED)  # Status
        self.file_menu.entryconfigure(1, state=tk.DISABLED)  # Save Raw Data

        self.w.update_idletasks()
        try:
            if companion.session.login(monitor.cmdr, monitor.is_beta):
                # LANG: Successfully authenticated with the Frontier website
                self.status['text'] = tr.tl('Authentication successful')

                self.file_menu.entryconfigure(0, state=tk.NORMAL)  # Status
                self.file_menu.entryconfigure(1, state=tk.NORMAL)  # Save Raw Data

        except (companion.CredentialsError, companion.ServerError, companion.ServerLagging) as e:
            self.status['text'] = str(e)

        except Exception as e:
            logger.debug('Frontier CAPI Auth', exc_info=e)
            self.status['text'] = str(e)

        self.cooldown()

    def export_market_data(self, data: 'CAPIData') -> bool:  # noqa: CCR001
        """
        Export CAPI market data.

        :return: True if all OK, else False to trigger play_bad in caller.
        """
        output_flags = config.get_int('output')
        is_docked = data['commander'].get('docked')
        has_commodities = data['lastStarport'].get('commodities')
        has_modules = data['lastStarport'].get('modules')
        commodities_flag = config.OUT_MKT_CSV | config.OUT_MKT_TD

        if output_flags & config.OUT_STATION_ANY:
            if not is_docked and not monitor.state['OnFoot']:
                # Signal as error because the user might actually be docked
                # but the server hosting the Companion API hasn't caught up
                # LANG: Player is not docked at a station, when we expect them to be
                self._handle_status(tr.tl("You're not docked at a station!"))
                return False

            # Ignore possibly missing shipyard info
            if output_flags & config.OUT_EDDN_SEND_STATION_DATA and not (has_commodities or has_modules):
                # LANG: Status - Either no market or no modules data for station from Frontier CAPI
                self._handle_status(tr.tl("Station doesn't have anything!"))

            elif not has_commodities:
                # LANG: Status - No station market data from Frontier CAPI
                self._handle_status(tr.tl("Station doesn't have a market!"))

            elif output_flags & commodities_flag:
                # Fixup anomalies in the comodity data
                fixed = companion.fixup(data)
                if output_flags & config.OUT_MKT_CSV:
                    commodity.export(fixed, COMMODITY_CSV)

                if output_flags & config.OUT_MKT_TD:
                    td.export(fixed)

        return True

    def _handle_status(self, message: str) -> None:
        """
        Set the status label text if it's not already set.

        :param message: Status message to display.
        """
        if not self.status['text']:
            self.status['text'] = message

    def capi_request_data(self, event=None) -> None:  # noqa: CCR001
        """
        Perform CAPI data retrieval and associated actions.

        This can be triggered by hitting the main UI 'Update' button,
        automatically on docking, or due to a retry.

        :param event: Tk generated event details.
        """
        logger.trace_if('capi.worker', 'Begin')
        should_return: bool
        new_data: dict[str, Any]
        should_return, new_data = killswitch.check_killswitch('capi.auth', {})
        if should_return:
            logger.warning('capi.auth has been disabled via killswitch. Returning.')
            # LANG: CAPI auth query aborted because of killswitch
            self.status['text'] = tr.tl('CAPI auth disabled by killswitch')
            hotkeymgr.play_bad()
            return

        auto_update = not event
        play_sound = (auto_update or int(event.type) == self.EVENT_VIRTUAL) and not config.get_int('hotkey_mute')

        if not monitor.cmdr:
            logger.trace_if('capi.worker', 'Aborting Query: Cmdr unknown')
            # LANG: CAPI queries aborted because Cmdr name is unknown
            self.status['text'] = tr.tl('CAPI query aborted: Cmdr name unknown')
            return

        if not monitor.mode:
            logger.trace_if('capi.worker', 'Aborting Query: Game Mode unknown')
            # LANG: CAPI queries aborted because game mode unknown
            self.status['text'] = tr.tl('CAPI query aborted: Game mode unknown')
            return

        if monitor.state['GameVersion'] is None:
            logger.trace_if('capi.worker', 'Aborting Query: GameVersion unknown')
            # LANG: CAPI queries aborted because GameVersion unknown
            self.status['text'] = tr.tl('CAPI query aborted: GameVersion unknown')
            return

        if not monitor.state['SystemName']:
            logger.trace_if('capi.worker', 'Aborting Query: Current star system unknown')
            # LANG: CAPI queries aborted because current star system name unknown
            self.status['text'] = tr.tl('CAPI query aborted: Current system unknown')
            return

        if monitor.state['Captain']:
            logger.trace_if('capi.worker', 'Aborting Query: In multi-crew')
            # LANG: CAPI queries aborted because player is in multi-crew on other Cmdr's ship
            self.status['text'] = tr.tl('CAPI query aborted: In other-ship multi-crew')
            return

        if monitor.mode == 'CQC':
            logger.trace_if('capi.worker', 'Aborting Query: In CQC')
            # LANG: CAPI queries aborted because player is in CQC (Arena)
            self.status['text'] = tr.tl('CAPI query aborted: CQC (Arena) detected')
            return

        if companion.session.state == companion.Session.STATE_AUTH:
            logger.trace_if('capi.worker', 'Auth in progress? Aborting query')
            # Attempt another Auth
            self.login()
            return

        if not companion.session.retrying:
            if time() < self.capi_query_holdoff_time:
                # Invoked by key while in cooldown
                time_remaining = self.capi_query_holdoff_time - time()
                if play_sound and time_remaining < companion.capi_query_cooldown * 0.75:
                    self.status['text'] = ''
                    hotkeymgr.play_bad()
                    return
            elif play_sound:
                hotkeymgr.play_good()

            # LANG: Status - Attempting to retrieve data from Frontier CAPI
            self.status['text'] = tr.tl('Fetching data...')
            self.button['state'] = self.theme_button['state'] = tk.DISABLED
            self.w.update_idletasks()

        query_time = int(time())
        logger.trace_if('capi.worker', 'Requesting full station data')
        config.set('querytime', query_time)
        logger.trace_if('capi.worker', 'Calling companion.session.station')

        companion.session.station(
            query_time=query_time, tk_response_event=self._CAPI_RESPONSE_TK_EVENT_NAME,
            play_sound=play_sound
        )

    def capi_request_fleetcarrier_data(self, event=None) -> None:
        """
        Perform CAPI fleetcarrier data retrieval and associated actions.

        This is triggered by certain Fleet Carrier journal events

        :param event: Tk generated event details.
        """
        logger.trace_if('capi.worker', 'Begin')
        should_return: bool
        new_data: dict[str, Any]

        should_return, new_data = killswitch.check_killswitch('capi.request.fleetcarrier', {})
        if should_return:
            logger.warning('capi.fleetcarrier has been disabled via killswitch. Returning.')
            # LANG: CAPI fleetcarrier query aborted because of killswitch
            self.status['text'] = tr.tl('CAPI fleetcarrier disabled by killswitch')
            hotkeymgr.play_bad()
            return

        if not monitor.cmdr:
            logger.trace_if('capi.worker', 'Aborting Query: Cmdr unknown')
            # LANG: CAPI fleetcarrier query aborted because Cmdr name is unknown
            self.status['text'] = tr.tl('CAPI query aborted: Cmdr name unknown')
            return

        if monitor.state['GameVersion'] is None:
            logger.trace_if('capi.worker', 'Aborting Query: GameVersion unknown')
            # LANG: CAPI fleetcarrier query aborted because GameVersion unknown
            self.status['text'] = tr.tl('CAPI query aborted: GameVersion unknown')
            return

        if not companion.session.retrying:
            if time() < self.capi_fleetcarrier_query_holdoff_time:  # Was invoked while in cooldown
                logger.debug('CAPI fleetcarrier query aborted, too soon since last request')
                return

            # LANG: Status - Attempting to retrieve data from Frontier CAPI
            self.status['text'] = tr.tl('Fetching data...')
            self.w.update_idletasks()

        query_time = int(time())
        logger.trace_if('capi.worker', 'Requesting Fleet Carrier data')
        config.set('fleetcarrierquerytime', query_time)
        logger.trace_if('capi.worker', 'Calling companion.session.fleetcarrier')
        companion.session.fleetcarrier(
            query_time=query_time, tk_response_event=self._CAPI_RESPONSE_TK_EVENT_NAME
        )

    def capi_handle_response(self, event=None):  # noqa: C901, CCR001
        """
        Handle the resulting data from a CAPI query.

        :param event: generated event details.
        """
        logger.trace_if('capi.worker', 'Handling response')
        play_bad: bool = False
        err: str | None = None

        capi_response: companion.EDMCCAPIFailedRequest | companion.EDMCCAPIResponse
        try:
            logger.trace_if('capi.worker', 'Pulling answer off queue')
            capi_response = companion.session.capi_response_queue.get(block=False)
            if isinstance(capi_response, companion.EDMCCAPIFailedRequest):
                logger.trace_if('capi.worker', f'Failed Request: {capi_response.message}')
                if capi_response.exception:
                    raise capi_response.exception

                raise ValueError(capi_response.message)

            logger.trace_if('capi.worker', 'Answer is not a Failure')
            if not isinstance(capi_response, companion.EDMCCAPIResponse):
                msg = f'Response was neither CAPIFailedRequest nor EDMCAPIResponse: {type(capi_response)}'
                logger.error(msg)
                raise ValueError(msg)

            if capi_response.capi_data.source_endpoint == companion.session.FRONTIER_CAPI_PATH_FLEETCARRIER:
                # Fleetcarrier CAPI response
                # Validation
                if 'name' not in capi_response.capi_data:
                    # LANG: No data was returned for the fleetcarrier from the Frontier CAPI
                    err = self.status['text'] = tr.tl('CAPI: No Fleet Carrier data returned')

                elif not capi_response.capi_data.get('name', {}).get('callsign'):
                    # LANG: We didn't have the fleetcarrier callsign when we should have
                    err = self.status['text'] = tr.tl("CAPI: Fleet Carrier data incomplete")  # Shouldn't happen

                else:
                    if __debug__:  # Recording
                        companion.session.dump_capi_data(capi_response.capi_data)

                    err = plug.notify_capi_fleetcarrierdata(capi_response.capi_data)
                    self.status['text'] = err and err or ''
                    if err:
                        play_bad = True

                    self.capi_fleetcarrier_query_holdoff_time = capi_response.query_time \
                        + companion.capi_fleetcarrier_query_cooldown

            # Other CAPI response
            # Validation
            elif 'commander' not in capi_response.capi_data:
                # This can happen with EGS Auth if no commander created yet
                # LANG: No data was returned for the commander from the Frontier CAPI
                err = self.status['text'] = tr.tl('CAPI: No commander data returned')

            elif not capi_response.capi_data.get('commander', {}).get('name'):
                # LANG: We didn't have the commander name when we should have
                err = self.status['text'] = tr.tl("Who are you?!")  # Shouldn't happen

            elif (not capi_response.capi_data.get('lastSystem', {}).get('name')
                  or (capi_response.capi_data['commander'].get('docked')
                      and not capi_response.capi_data.get('lastStarport', {}).get('name'))):
                # LANG: We don't know where the commander is, when we should
                err = self.status['text'] = tr.tl("Where are you?!")  # Shouldn't happen

            elif (
                not capi_response.capi_data.get('ship', {}).get('name')
                or not capi_response.capi_data.get('ship', {}).get('modules')
            ):
                # LANG: We don't know what ship the commander is in, when we should
                err = self.status['text'] = tr.tl("What are you flying?!")  # Shouldn't happen

            elif monitor.cmdr and capi_response.capi_data['commander']['name'] != monitor.cmdr:
                # Companion API Commander doesn't match Journal
                logger.trace_if('capi.worker', 'Raising CmdrError()')
                raise companion.CmdrError()

            elif (
                capi_response.auto_update and not monitor.state['OnFoot']
                and not capi_response.capi_data['commander'].get('docked')
            ):
                # auto update is only when just docked
                logger.warning(f"{capi_response.auto_update!r} and not {monitor.state['OnFoot']!r} and "
                               f"not {capi_response.capi_data['commander'].get('docked')!r}")
                raise companion.ServerLagging()

            elif capi_response.capi_data['lastSystem']['name'] != monitor.state['SystemName']:
                # CAPI system must match last journal one
                logger.warning(f"{capi_response.capi_data['lastSystem']['name']!r} != "
                               f"{monitor.state['SystemName']!r}")
                raise companion.ServerLagging()

            elif capi_response.capi_data['lastStarport']['name'] != monitor.state['StationName']:
                if monitor.state['OnFoot'] and monitor.state['StationName']:
                    logger.warning(f"({capi_response.capi_data['lastStarport']['name']!r} != "
                                   f"{monitor.state['StationName']!r}) AND "
                                   f"{monitor.state['OnFoot']!r} and {monitor.state['StationName']!r}")
                    raise companion.ServerLagging()

                if capi_response.capi_data['commander']['docked'] and monitor.state['StationName'] is None:
                    # Likely (re-)Embarked on ship docked at an EDO settlement.
                    # Both Disembark and Embark have `"Onstation": false` in Journal.
                    # So there's nothing to tell us which settlement we're (still,
                    # or now, if we came here in Apex and then recalled ship) docked at.
                    logger.debug("docked AND monitor.state['StationName'] is None - so EDO settlement?")
                    raise companion.NoMonitorStation()

                self.capi_query_holdoff_time = capi_response.query_time + companion.capi_query_cooldown

            elif capi_response.capi_data['lastStarport']['id'] != monitor.state['MarketID']:
                logger.warning(f"MarketID mis-match: {capi_response.capi_data['lastStarport']['id']!r} !="
                               f" {monitor.state['MarketID']!r}")
                raise companion.ServerLagging()

            elif not monitor.state['OnFoot'] and capi_response.capi_data['ship']['id'] != monitor.state['ShipID']:
                # CAPI ship must match
                logger.warning(f"not {monitor.state['OnFoot']!r} and "
                               f"{capi_response.capi_data['ship']['id']!r} != {monitor.state['ShipID']!r}")
                raise companion.ServerLagging()

            elif (
                not monitor.state['OnFoot']
                and capi_response.capi_data['ship']['name'].lower() != monitor.state['ShipType']
            ):
                # CAPI ship type must match
                logger.warning(f"not {monitor.state['OnFoot']!r} and "
                               f"{capi_response.capi_data['ship']['name'].lower()!r} != "
                               f"{monitor.state['ShipType']!r}")
                raise companion.ServerLagging()

            else:
                # TODO: Change to depend on its own CL arg
                if __debug__:  # Recording
                    companion.session.dump_capi_data(capi_response.capi_data)

                if not monitor.state['ShipType']:  # Started game in SRV or fighter
                    self.ship['text'] = ship_name_map.get(
                        capi_response.capi_data['ship']['name'].lower(),
                        capi_response.capi_data['ship']['name']
                    )
                    monitor.state['ShipID'] = capi_response.capi_data['ship']['id']
                    monitor.state['ShipType'] = capi_response.capi_data['ship']['name'].lower()

                    if not monitor.state['Modules']:
                        self.ship.configure(state=tk.DISABLED)

                # We might have disabled this in the conditional above.
                if monitor.state['Modules']:
                    self.ship.configure(state=True)

                if monitor.state.get('SuitCurrent') is not None:
                    if (loadout := capi_response.capi_data.get('loadout')) is not None:
                        if (suit := loadout.get('suit')) is not None:
                            if (suitname := suit.get('edmcName')) is not None:
                                # We've been paranoid about loadout->suit->suitname, now just assume loadouts is there
                                loadout_name = index_possibly_sparse_list(
                                    capi_response.capi_data['loadouts'], loadout['loadoutSlotId']
                                )['name']

                                self.suit['text'] = f'{suitname} ({loadout_name})'

                self.suit_show_if_set()
                # Update Odyssey Suit data
                companion.session.suit_update(capi_response.capi_data)

                if capi_response.capi_data['commander'].get('credits') is not None:
                    monitor.state['Credits'] = capi_response.capi_data['commander']['credits']
                    monitor.state['Loan'] = capi_response.capi_data['commander'].get('debt', 0)

                # stuff we can do when not docked
                err = plug.notify_capidata(capi_response.capi_data, monitor.is_beta)
                self.status['text'] = err and err or ''
                if err:
                    play_bad = True

                should_return: bool
                new_data: dict[str, Any]

                should_return, new_data = killswitch.check_killswitch('capi.request./market', {})
                if should_return:
                    logger.warning("capi.request./market has been disabled by killswitch.  Returning.")

                else:
                    # Export market data
                    if not self.export_market_data(capi_response.capi_data):
                        err = 'Error: Exporting Market data'
                        play_bad = True

                self.capi_query_holdoff_time = capi_response.query_time + companion.capi_query_cooldown

        except queue.Empty:
            logger.error('There was no response in the queue!')
            # TODO: Set status text
            return

        except companion.ServerConnectionError as comp_err:
            # LANG: Frontier CAPI server error when fetching data
            self.status['text'] = tr.tl('Frontier CAPI server error')
            logger.warning(f'Exception while contacting server: {comp_err}')
            err = self.status['text'] = str(comp_err)
            play_bad = True

        except companion.CredentialsRequireRefresh:
            # We need to 'close' the auth else it'll see STATE_OK and think login() isn't needed
            companion.session.reinit_session()
            # LANG: Frontier CAPI Access Token expired, trying to get a new one
            self.status['text'] = tr.tl('CAPI: Refreshing access token...')
            if companion.session.login():
                logger.debug('Initial query failed, but login() just worked, trying again...')
                companion.session.retrying = True
                self.w.after(int(SERVER_RETRY * 1000), lambda: self.capi_request_data(event))
                return  # early exit to avoid starting cooldown count

        except companion.CredentialsError:
            companion.session.retrying = False
            companion.session.invalidate()
            companion.session.login()
            return  # We need to give Auth time to complete, so can't set a timed retry

        # Companion API problem
        except companion.ServerLagging as e:
            err = str(e)
            if companion.session.retrying:
                self.status['text'] = err
                play_bad = True

            else:
                # Retry once if Companion server is unresponsive
                companion.session.retrying = True
                self.w.after(int(SERVER_RETRY * 1000), lambda: self.capi_request_data(event))
                return  # early exit to avoid starting cooldown count

        except companion.CmdrError as e:  # Companion API return doesn't match Journal
            err = self.status['text'] = str(e)
            play_bad = True
            companion.session.invalidate()
            self.login()

        except Exception as e:  # Including CredentialsError, ServerError
            logger.debug('"other" exception', exc_info=e)
            err = self.status['text'] = str(e)
            play_bad = True

        if not err:  # not self.status['text']:  # no errors
            # LANG: Time when we last obtained Frontier CAPI data
            self.status['text'] = strftime(tr.tl('Last updated at %H:%M:%S'), localtime(capi_response.query_time))

        if capi_response.play_sound and play_bad:
            hotkeymgr.play_bad()

        logger.trace_if('capi.worker', 'Updating suit and cooldown...')
        self.update_suit_text()
        self.suit_show_if_set()
        self.cooldown()
        logger.trace_if('capi.worker', '...done')

    def journal_event(self, event: str):  # noqa: C901, CCR001 # Currently not easily broken up.
        """
        Handle a Journal event passed through event queue from monitor.py.

        :param event: string JSON data of the event
        :return:
        """

        def crewroletext(role: str) -> str:
            """
            Return translated crew role.

            Needs to be dynamic to allow for changing language.
            """
            return {
                None:         '',
                'Idle':       '',
                'FighterCon': tr.tl('Fighter'),  # LANG: Multicrew role
                'FireCon':    tr.tl('Gunner'),  # LANG: Multicrew role
                'FlightCon':  tr.tl('Helm'),  # LANG: Multicrew role
            }.get(role, role)

        if monitor.thread is None:
            logger.debug('monitor.thread is None, assuming shutdown and returning')
            return

        while not monitor.event_queue.empty():
            entry = monitor.get_entry()
            if not entry:
                # This is expected due to some monitor.py code that appends `None`
                logger.trace_if('journal.queue', 'No entry from monitor.get_entry()')
                return

            # Update main window
            self.cooldown()
            if monitor.cmdr and monitor.state['Captain']:
                if not config.get_bool('hide_multicrew_captain', default=False):
                    self.cmdr['text'] = f'{monitor.cmdr} / {monitor.state["Captain"]}'

                else:
                    self.cmdr['text'] = f'{monitor.cmdr}'

                self.ship_label['text'] = tr.tl('Role') + ':'  # LANG: Multicrew role label in main window
                self.ship.configure(state=tk.NORMAL, text=crewroletext(monitor.state['Role']), url=None)

            elif monitor.cmdr:
                if monitor.group and not config.get_bool("hide_private_group", default=False):
                    self.cmdr['text'] = f'{monitor.cmdr} / {monitor.group}'

                else:
                    self.cmdr['text'] = monitor.cmdr

                self.ship_label['text'] = tr.tl('Ship') + ':'  # LANG: 'Ship' label in main UI

                # TODO: Show something else when on_foot
                if monitor.state['ShipName']:
                    ship_text = monitor.state['ShipName']

                else:
                    ship_text = ship_name_map.get(monitor.state['ShipType'], monitor.state['ShipType'])

                if not ship_text:
                    ship_text = ''

                # Ensure the ship type/name text is clickable, if it should be.
                if monitor.state['Modules']:
                    ship_state: Literal['normal', 'disabled'] = tk.NORMAL

                else:
                    ship_state = tk.DISABLED

                self.ship.configure(text=ship_text, url=self.shipyard_url, state=ship_state)

            else:
                self.cmdr['text'] = ''
                self.ship_label['text'] = tr.tl('Ship') + ':'  # LANG: 'Ship' label in main UI
                self.ship['text'] = ''

            if monitor.cmdr and monitor.is_beta:
                self.cmdr['text'] += ' (beta)'

            self.update_suit_text()
            self.suit_show_if_set()

            self.edit_menu.entryconfigure(0, state=monitor.state['SystemName'] and tk.NORMAL or tk.DISABLED)  # Copy

            if entry['event'] in (
                    'Undocked',
                    'StartJump',
                    'SetUserShipName',
                    'ShipyardBuy',
                    'ShipyardSell',
                    'ShipyardSwap',
                    'ModuleBuy',
                    'ModuleSell',
                    'MaterialCollected',
                    'MaterialDiscarded',
                    'ScientificResearch',
                    'EngineerCraft',
                    'Synthesis',
                    'JoinACrew'):
                self.status['text'] = ''  # Periodically clear any old error

            self.w.update_idletasks()

            # Companion login
            if entry['event'] in (None, 'StartUp', 'NewCommander', 'LoadGame') and monitor.cmdr:
                if not config.get_list('cmdrs') or monitor.cmdr not in config.get_list('cmdrs'):
                    config.set('cmdrs', config.get_list('cmdrs', default=[]) + [monitor.cmdr])
                self.login()

            if monitor.cmdr and monitor.mode == 'CQC' and entry['event']:
                err = plug.notify_journal_entry_cqc(monitor.cmdr, monitor.is_beta, entry, monitor.state)
                if err:
                    self.status['text'] = err
                    if not config.get_int('hotkey_mute'):
                        hotkeymgr.play_bad()

                return  # in CQC

            if not entry['event'] or not monitor.mode:
                logger.trace_if('journal.queue', 'Startup, returning')
                return  # Startup

            if entry['event'] in ('StartUp', 'LoadGame') and monitor.started:
                logger.info('StartUp or LoadGame event')

                # Disable WinSparkle automatic update checks, IFF configured to do so when in-game
                if config.get_int('disable_autoappupdatecheckingame'):
                    if self.updater is not None:
                        self.updater.set_automatic_updates_check(False)

                    logger.info('Monitor: Disable WinSparkle automatic update checks')

                # Can't start dashboard monitoring
                if not dashboard.start(self.w, monitor.started):
                    logger.info("Can't start Status monitoring")

            # Export loadout
            if entry['event'] == 'Loadout' and not monitor.state['Captain'] \
                    and config.get_int('output') & config.OUT_SHIP:
                monitor.export_ship()

            if monitor.cmdr:
                err = plug.notify_journal_entry(
                    monitor.cmdr,
                    monitor.is_beta,
                    monitor.state['SystemName'],
                    monitor.state['StationName'],
                    entry,
                    monitor.state
                )

                if err:
                    self.status['text'] = err
                    if not config.get_int('hotkey_mute'):
                        hotkeymgr.play_bad()

            auto_update = False
            # Only if auth callback is not pending
            if companion.session.state != companion.Session.STATE_AUTH:
                # Only if configured to do so
                if (not config.get_int('output') & config.OUT_MKT_MANUAL
                        and config.get_int('output') & config.OUT_STATION_ANY):
                    if entry['event'] in ('StartUp', 'Location', 'Docked') and monitor.state['StationName']:
                        # TODO: Can you log out in a docked Taxi and then back in to
                        #       the taxi, so 'Location' should be covered here too ?
                        if entry['event'] == 'Docked' and entry.get('Taxi'):
                            # In Odyssey there's a 'Docked' event for an Apex taxi,
                            # but the CAPI data isn't updated until you Disembark.
                            auto_update = False

                        else:
                            auto_update = True

                    # In Odyssey if you are in a Taxi the `Docked` event for it is before
                    # the CAPI data is updated, but CAPI *is* updated after you `Disembark`.
                    elif entry['event'] == 'Disembark' and entry.get('Taxi') and entry.get('OnStation'):
                        auto_update = True

            should_return: bool
            new_data: dict[str, Any]

            if auto_update:
                should_return, new_data = killswitch.check_killswitch('capi.auth', {})
                if not should_return:
                    self.w.after(int(SERVER_RETRY * 1000), self.capi_request_data)

            if entry['event'] in ('CarrierBuy', 'CarrierStats') and config.get_bool('capi_fleetcarrier'):
                should_return, new_data = killswitch.check_killswitch('capi.request.fleetcarrier', {})
                if not should_return:
                    self.w.after(int(SERVER_RETRY * 1000), self.capi_request_fleetcarrier_data)

            if entry['event'] == 'ShutDown':
                # Enable WinSparkle automatic update checks
                # NB: Do this blindly, in case option got changed whilst in-game
                if self.updater is not None:
                    self.updater.set_automatic_updates_check(True)

                logger.info('Monitor: Enable WinSparkle automatic update checks')

    def auth(self, event=None) -> None:
        """
        Handle Frontier auth callback.

        This is the callback function for the CompanionAuthEvent Tk event.
        It is triggered by the event() function of class GenericProtocolHandler
        in protocol.py.
        """
        try:
            companion.session.auth_callback()
            # LANG: Successfully authenticated with the Frontier website
            self.status['text'] = tr.tl('Authentication successful')
            self.file_menu.entryconfigure(0, state=tk.NORMAL)  # Status
            self.file_menu.entryconfigure(1, state=tk.NORMAL)  # Save Raw Data

        except companion.ServerError as e:
            self.status['text'] = str(e)

        except Exception as e:
            logger.debug('Frontier CAPI Auth:', exc_info=e)
            self.status['text'] = str(e)

        self.cooldown()

    def dashboard_event(self, event) -> None:
        """
        Handle DashBoardEvent tk event.

        Event is sent by code in dashboard.py.
        """
        if not dashboard.status:
            return

        entry = dashboard.status
        # Currently we don't do anything with these events
        if monitor.cmdr:
            err = plug.notify_dashboard_entry(monitor.cmdr, monitor.is_beta, entry)

            if err:
                self.status['text'] = err
                if not config.get_int('hotkey_mute'):
                    hotkeymgr.play_bad()

    def plugin_error(self, event=None) -> None:
        """Display asynchronous error from plugin."""
        if plug.last_error.msg:
            self.status['text'] = plug.last_error.msg
            self.w.update_idletasks()
            if not config.get_int('hotkey_mute'):
                hotkeymgr.play_bad()

    def shipyard_url(self, shipname: str) -> str | None:
        """Dispatch a ship URL to the configured handler."""
        if not (loadout := monitor.ship()):
            logger.warning('No ship loadout, aborting.')
            return ''

        if not bool(config.get_int("use_alt_shipyard_open")):
            return plug.invoke(config.get_str('shipyard_provider'),
                               'EDSY',
                               'shipyard_url',
                               loadout,
                               monitor.is_beta)

        # Avoid file length limits if possible
        provider = config.get_str('shipyard_provider', default='EDSY')
        target = plug.invoke(provider, 'EDSY', 'shipyard_url', loadout, monitor.is_beta)
        file_name = config.app_dir_path / "last_shipyard.html"

        with open(file_name, 'w') as f:
            f.write(SHIPYARD_HTML_TEMPLATE.format(
                link=html.escape(str(target)),
                provider_name=html.escape(str(provider)),
                ship_name=html.escape(str(shipname))
            ))

        return f'file://localhost/{file_name}'

    def system_url(self, system: str) -> str | None:
        """Dispatch a system URL to the configured handler."""
        return plug.invoke(
            config.get_str('system_provider', default='EDSM'), 'EDSM', 'system_url', monitor.state['SystemName']
        )

    def station_url(self, station: str) -> str | None:
        """Dispatch a station URL to the configured handler."""
        return plug.invoke(
            config.get_str('station_provider', default='EDSM'), 'EDSM', 'station_url',
            monitor.state['SystemName'], monitor.state['StationName']
        )

    def cooldown(self) -> None:
        """Display and update the cooldown timer for 'Update' button."""
        if time() < self.capi_query_holdoff_time:
            # Update button in main window
            cooldown_time = int(self.capi_query_holdoff_time - time())
            # LANG: Cooldown on 'Update' button
            self.button['text'] = self.theme_button['text'] = tr.tl('cooldown {SS}s').format(SS=cooldown_time)
            self.w.after(1000, self.cooldown)
        else:
            self.button['text'] = self.theme_button['text'] = tr.tl('Update')  # LANG: Update button in main window
            self.button['state'] = self.theme_button['state'] = (
                monitor.cmdr and
                monitor.mode and
                monitor.mode != 'CQC' and
                not monitor.state['Captain'] and
                monitor.state['SystemName'] and
                tk.NORMAL or tk.DISABLED
            )

    if sys.platform == 'win32':
        def ontop_changed(self, event=None) -> None:
            """Set main window 'on top' state as appropriate."""
            config.set('always_ontop', self.always_ontop.get())
            self.w.wm_attributes('-topmost', self.always_ontop.get())

    def copy(self, event=None) -> None:
        """Copy system, and possible station, name to clipboard."""
        if monitor.state['SystemName']:
            clipboard_text = f"{monitor.state['SystemName']},{monitor.state['StationName']}" if monitor.state[
                'StationName'] else monitor.state['SystemName']
            self.w.clipboard_clear()
            self.w.clipboard_append(clipboard_text)

    def help_general(self, event=None) -> None:
        """Open Wiki Help page in browser."""
        webbrowser.open('https://github.com/EDCD/EDMarketConnector/wiki')

    def help_troubleshooting(self, event=None) -> None:
        """Open Wiki Privacy page in browser."""
        webbrowser.open("https://github.com/EDCD/EDMarketConnector/wiki/Troubleshooting")

    def help_report_a_bug(self, event=None) -> None:
        """Open Wiki Privacy page in browser."""
        webbrowser.open("https://github.com/EDCD/EDMarketConnector/issues/new?assignees=&labels=bug%2C+unconfirmed"
                        "&template=bug_report.md&title=")

    def help_privacy(self, event=None) -> None:
        """Open Wiki Privacy page in browser."""
        webbrowser.open('https://github.com/EDCD/EDMarketConnector/wiki/Privacy-Policy')

    def help_releases(self, event=None) -> None:
        """Open Releases page in browser."""
        webbrowser.open('https://github.com/EDCD/EDMarketConnector/releases')

    class HelpAbout(tk.Toplevel):
        """The applications Help > About popup."""

        showing: bool = False

        def __init__(self, parent: tk.Tk) -> None:
            """
            Initialize the HelpAbout popup.

            :param parent: The parent Tk window.
            """
            if self.__class__.showing:
                return

            self.__class__.showing = True

            tk.Toplevel.__init__(self, parent)

            self.parent = parent
            # LANG: Help > About App
            self.title(tr.tl('About {APP}').format(APP=applongname))

            if parent.winfo_viewable():
                self.transient(parent)

            # position over parent
            # http://core.tcl.tk/tk/tktview/c84f660833546b1b84e7
            self.geometry(f'+{parent.winfo_rootx():d}+{parent.winfo_rooty():d}')

            # remove decoration
            if sys.platform == 'win32':
                self.attributes('-toolwindow', tk.TRUE)

            self.resizable(tk.FALSE, tk.FALSE)

            frame = tk.Frame(self)
            frame.grid(sticky=tk.NSEW)

            row = 1
            ############################################################
            # applongname
            self.appname_label = tk.Label(frame, text=applongname)
            self.appname_label.grid(row=row, columnspan=3, sticky=tk.EW)
            row += 1
            ############################################################

            ############################################################
            # version <link to changelog>
            tk.Label(frame).grid(row=row, column=0)  # spacer
            row += 1
            self.appversion_label = tk.Text(frame, height=1, width=len(str(appversion())), wrap=tk.NONE, bd=0)
            self.appversion_label.insert("1.0", str(appversion()))
            self.appversion_label.tag_configure("center", justify="center")
            self.appversion_label.tag_add("center", "1.0", "end")
            self.appversion_label.config(state=tk.DISABLED, bg=frame.cget("background"), font="TkDefaultFont")
            self.appversion_label.grid(row=row, column=0, sticky=tk.E)
            # LANG: Help > Release Notes
            self.appversion = HyperlinkLabel(frame, compound=tk.RIGHT, text=tr.tl('Release Notes'),
                                             url='https://github.com/EDCD/EDMarketConnector/releases/tag/Release/'
                                                 f'{appversion_nobuild()}',
                                             underline=True)
            self.appversion.grid(row=row, column=2, sticky=tk.W)
            row += 1
            ############################################################

            ############################################################
            # <whether up to date>
            ############################################################

            ############################################################
            # <copyright>
            ttk.Label(frame).grid(row=row, column=0)  # spacer
            row += 1
            self.copyright = tk.Label(frame, text=copyright)
            self.copyright.grid(row=row, columnspan=3, sticky=tk.EW)
            row += 1
            ############################################################

            ############################################################
            # OK button to close the window
            ttk.Label(frame).grid(row=row, column=0)  # spacer
            row += 1
            # LANG: Generic 'OK' button label
            button = ttk.Button(frame, text=tr.tl('OK'), command=self.apply)
            button.grid(row=row, column=2, sticky=tk.E)
            button.bind("<Return>", lambda event: self.apply())
            self.protocol("WM_DELETE_WINDOW", self._destroy)
            ############################################################

            logger.info(f'Current version is {appversion()}')

        def apply(self) -> None:
            """Close the window."""
            self._destroy()

        def _destroy(self) -> None:
            """Set parent window's topmost appropriately as we close."""
            self.parent.wm_attributes('-topmost', config.get_int('always_ontop') and 1 or 0)
            self.destroy()
            self.__class__.showing = False

    def save_raw(self) -> None:
        """
        Save any CAPI data already acquired to a file.

        This specifically does *not* cause new queries to be performed, as the
        purpose is to aid in diagnosing any issues that occurred during 'normal'
        queries.
        """
        default_extension: str = ''

        timestamp: str = strftime('%Y-%m-%dT%H.%M.%S', localtime())
        f = tkinter.filedialog.asksaveasfilename(
            parent=self.w,
            defaultextension=default_extension,
            filetypes=[('JSON', '.json'), ('All Files', '*')],
            initialdir=config.get_str('outdir'),
            initialfile=f"{monitor.state['SystemName']}.{monitor.state['StationName']}.{timestamp}"
        )
        if not f:
            return

        with open(f, 'wb') as h:
            h.write(str(companion.session.capi_raw_data).encode(encoding='utf-8'))

    if sys.platform == 'win32':
        def exit_tray(self, systray: 'SysTrayIcon') -> None:
            """Tray icon is shutting down."""
            exit_thread = threading.Thread(
                target=self.onexit,
                daemon=True,
            )
            exit_thread.start()

    def onexit(self, event=None, restart: bool = False) -> None:
        """Application shutdown procedure."""
        if sys.platform == 'win32':
            shutdown_thread = threading.Thread(
                target=self.systray.shutdown,
                daemon=True,
            )
            shutdown_thread.start()

        config.set_shutdown()  # Signal we're in shutdown now.

        # http://core.tcl.tk/tk/tktview/c84f660833546b1b84e7
        x, y = self.w.geometry().split('+')[1:3]  # e.g. '212x170+2881+1267'
        config.set('geometry', f'+{x}+{y}')

        # Let the user know we're shutting down.
        # LANG: The application is shutting down
        self.status['text'] = tr.tl('Shutting down...')
        self.w.update_idletasks()
        logger.info('Starting shutdown procedures...')

        # First so it doesn't interrupt us
        logger.info('Closing update checker...')
        if self.updater is not None:
            self.updater.close()

        # Earlier than anything else so plugin code can't interfere *and* it
        # won't still be running in a manner that might rely on something
        # we'd otherwise have already stopped.
        logger.info('Notifying plugins to stop...')
        plug.notify_stop()

        # Handling of application hotkeys now so the user can't possible cause
        # an issue via triggering one.
        logger.info('Unregistering hotkey manager...')
        hotkeymgr.unregister()

        # Now the CAPI query thread
        logger.info('Closing CAPI query thread...')
        companion.session.capi_query_close_worker()

        # Now the main programmatic input methods
        logger.info('Closing dashboard...')
        dashboard.close()

        logger.info('Closing journal monitor...')
        monitor.close()

        # Frontier auth/CAPI handling
        logger.info('Closing protocol handler...')
        protocol.protocolhandler.close()

        logger.info('Closing Frontier CAPI sessions...')
        companion.session.close()

        # Now anything else.
        logger.info('Closing config...')
        config.close()

        logger.info('Destroying app window...')
        self.w.destroy()

        logger.info('Done.')
        if restart:
            os.execv(sys.executable, ['python'] + sys.argv)

    def drag_start(self, event) -> None:
        """Initiate dragging the window."""
        self.drag_offset = (event.x_root - self.w.winfo_rootx(), event.y_root - self.w.winfo_rooty())

    def drag_continue(self, event) -> None:
        """Continued handling of window drag."""
        if self.drag_offset[0]:
            offset_x = event.x_root - self.drag_offset[0]
            offset_y = event.y_root - self.drag_offset[1]
            self.w.geometry(f'+{offset_x:d}+{offset_y:d}')

    def drag_end(self, event) -> None:
        """Handle end of window dragging."""
        self.drag_offset = (None, None)

    def default_iconify(self, event=None) -> None:
        """Handle the Windows default theme 'minimise' button."""
        # If we're meant to "minimize to system tray" then hide the window so no taskbar icon is seen
        if sys.platform == 'win32' and config.get_bool('minimize_system_tray'):
            # This gets called for more than the root widget, so only react to that
            if str(event.widget) == '.':
                self.w.withdraw()

    def oniconify(self, event=None) -> None:
        """Handle the minimize button on non-Default theme main window."""
        self.w.overrideredirect(False)  # Can't iconize while overrideredirect
        self.w.iconify()
        self.w.update_idletasks()  # Size and windows styles get recalculated here
        self.w.wait_visibility()  # Need main window to be re-created before returning
        theme.active = None  # So theme will be re-applied on map

    # TODO: Confirm this is unused and remove.
    def onmap(self, event=None) -> None:
        """Perform a now unused function."""
        if event.widget == self.w:
            theme.apply(self.w)

    def onenter(self, event=None) -> None:
        """Handle when our window gains focus."""
        if config.get_int('theme') == theme.THEME_TRANSPARENT:
            self.w.attributes("-transparentcolor", '')
            self.blank_menubar.grid_remove()
            self.theme_menubar.grid(row=0, columnspan=2, sticky=tk.NSEW)

    def onleave(self, event=None) -> None:
        """Handle when our window loses focus."""
        if config.get_int('theme') == theme.THEME_TRANSPARENT and event.widget == self.w:
            self.w.attributes("-transparentcolor", 'grey4')
            self.theme_menubar.grid_remove()
            self.blank_menubar.grid(row=0, columnspan=2, sticky=tk.NSEW)


def test_logging() -> None:
    """Simple test of top level logging."""
    logger.debug('Test from EDMarketConnector.py top-level test_logging()')


def log_locale(prefix: str) -> None:
    """Log all of the current local settings."""
    logger.debug(f'''Locale: {prefix}
Locale LC_COLLATE: {locale.getlocale(locale.LC_COLLATE)}
Locale LC_CTYPE: {locale.getlocale(locale.LC_CTYPE)}
Locale LC_MONETARY: {locale.getlocale(locale.LC_MONETARY)}
Locale LC_NUMERIC: {locale.getlocale(locale.LC_NUMERIC)}
Locale LC_TIME: {locale.getlocale(locale.LC_TIME)}'''
                 )


def setup_killswitches(filename: str | None):
    """Download and setup the main killswitch list."""
    logger.debug('fetching killswitches...')
    if filename is not None:
        filename = "file:" + filename

    killswitch.setup_main_list(filename)


def show_killswitch_poppup(root=None):
    """Show a warning popup if there are any killswitches that match the current version."""
    if len(kills := killswitch.kills_for_version()) == 0:
        return

    text = (
        "Some EDMC Features have been disabled due to known issues.\n"
        "Please update EDMC as soon as possible to resolve any issues.\n"
    )

    tl = tk.Toplevel(root)
    tl.wm_attributes('-topmost', True)
    tl.geometry(f'+{root.winfo_rootx()}+{root.winfo_rooty()}')

    tl.columnconfigure(1, weight=1)
    tl.title("EDMC Features have been disabled")

    frame = tk.Frame(tl)
    frame.grid()
    t = tk.Label(frame, text=text)
    t.grid(columnspan=2)
    idx = 1

    for version in kills:
        tk.Label(frame, text=f'Version: {version.version}').grid(row=idx, sticky=tk.W)
        idx += 1
        for id, kill in version.kills.items():
            tk.Label(frame, text=id).grid(column=0, row=idx, sticky=tk.W, padx=(10, 0))
            tk.Label(frame, text=kill.reason).grid(column=1, row=idx, sticky=tk.E, padx=(0, 10))
            idx += 1
        idx += 1

    ok_button = tk.Button(frame, text="Ok", command=tl.destroy)
    ok_button.grid(columnspan=2, sticky=tk.EW)


def validate_providers():
    """Check if Config has an invalid provider set, and reset to default if we do."""
    reset_providers = {}
    station_provider: str = config.get_str("station_provider")
    if station_provider not in plug.provides('station_url'):
        logger.error("Station Provider Not Valid. Setting to Default.")
        config.set('station_provider', 'EDSM')
        reset_providers["Station"] = (station_provider, "EDSM")

    shipyard_provider: str = config.get_str("shipyard_provider")
    if shipyard_provider not in plug.provides('shipyard_url'):
        logger.error("Shipyard Provider Not Valid. Setting to Default.")
        config.set('shipyard_provider', 'EDSY')
        reset_providers["Shipyard"] = (shipyard_provider, "EDSY")

    system_provider: str = config.get_str("system_provider")
    if system_provider not in plug.provides('system_url'):
        logger.error("System Provider Not Valid. Setting to Default.")
        config.set('system_provider', 'EDSM')
        reset_providers["System"] = (system_provider, "EDSM")

    if not reset_providers:
        return

    # LANG: Popup-text about Reset Providers
    popup_text = tr.tl(r'One or more of your URL Providers were invalid, and have been reset:\r\n\r\n')
    for provider in reset_providers:
        # LANG: Text About What Provider Was Reset
        popup_text += tr.tl(r'{PROVIDER} was set to {OLDPROV}, and has been reset to {NEWPROV}\r\n')
        popup_text = popup_text.format(
            PROVIDER=provider,
            OLDPROV=reset_providers[provider][0],
            NEWPROV=reset_providers[provider][1]
        )
    # And now we do need these to be actual \r\n
    popup_text = popup_text.replace('\\n', '\n')
    popup_text = popup_text.replace('\\r', '\r')

    tk.messagebox.showinfo(
        # LANG: Popup window title for Reset Providers
        tr.tl('EDMC: Default Providers Reset'),
        popup_text,
        parent=root
    )


# Run the app
if __name__ == "__main__":  # noqa: C901
    logger.info(f'Startup v{appversion()} : Running on Python v{sys.version}')
    logger.debug(f'''Platform: {sys.platform} {sys.platform == "win32" and sys.getwindowsversion()}
argv[0]: {sys.argv[0]}
exec_prefix: {sys.exec_prefix}
executable: {sys.executable}
sys.path: {sys.path}'''
                 )

    if args.reset_ui:
        config.set('theme', theme.THEME_DEFAULT)
        config.set('ui_transparency', 100)  # 100 is completely opaque
        config.delete('font', suppress=True)
        config.delete('font_size', suppress=True)

        config.set('ui_scale', 100)  # 100% is the default here
        config.delete('geometry', suppress=True)  # unset is recreated by other code

        logger.info('reset theme, transparency, font, font size, ui scale, and ui geometry to default.')

    # We prefer a UTF-8 encoding gets set, but older Windows versions have
    # issues with this.  From Windows 10 1903 onwards we can rely on the
    # manifest ActiveCodePage to set this, but that is silently ignored on
    # all previous Windows versions.
    # Trying to set a UTF-8 encoding on those older versions will fail with
    #   locale.Error: unsupported locale setting
    # but we do need to make the attempt for when we're running from source.
    #
    # Note that this locale magic is partially done in l10n.py as well. So
    # removing or modifying this may or may not have the desired effect.
    log_locale('Initial Locale')

    try:
        locale.setlocale(locale.LC_ALL, '')

    except locale.Error as e:
        logger.error("Could not set LC_ALL to ''", exc_info=e)

    else:
        log_locale('After LC_ALL defaults set')

        locale_startup = locale.getlocale(locale.LC_CTYPE)
        logger.debug(f'Locale LC_CTYPE: {locale_startup}')

        # Older Windows Versions and builds have issues with UTF-8, so only
        # even attempt this where we think it will be safe.

        if sys.platform == 'win32':
            windows_ver = sys.getwindowsversion()

        # <https://en.wikipedia.org/wiki/Windows_10_version_history#Version_1903_(May_2019_Update)>
        # Windows 19, 1903 was build 18362
        if (
            sys.platform != 'win32'
            or (
                windows_ver.major == 10
                and windows_ver.build >= 18362
            )
            or windows_ver.major > 10  # Paranoid future check
        ):
            # Set that same language, but utf8 encoding (it was probably cp1252
            # or equivalent for other languages).
            # UTF-8, not utf8: <https://en.wikipedia.org/wiki/UTF-8#Naming>
            try:
                # locale_startup[0] is the 'language' portion
                locale.setlocale(locale.LC_ALL, (locale_startup[0], 'UTF-8'))

            except locale.Error:
                logger.exception(f"Could not set LC_ALL to ('{locale_startup[0]}', 'UTF_8')")

            except Exception:
                logger.exception(
                    f"Exception other than locale.Error on setting LC_ALL=('{locale_startup[0]}', 'UTF_8')"
                )

            else:
                log_locale('After switching to UTF-8 encoding (same language)')

    # HACK: n/a | 2021-11-24: --force-localserver-auth does not work if companion is imported early -cont.
    # HACK: n/a | 2021-11-24: as we modify config before this is used.
    import companion
    from companion import CAPIData, index_possibly_sparse_list

    # Do this after locale silliness, just in case
    if args.forget_frontier_auth:
        logger.info("Dropping all fdev tokens as --forget-frontier-auth was passed")
        companion.Auth.invalidate(None)

    # Create protocol handler
    protocol.protocolhandler = protocol.get_handler_impl()()

    # TODO: unittests in place of these
    # logger.debug('Test from __main__')
    # test_logging()

    class A:
        """Simple top-level class."""

        class B:
            """Simple second-level class."""

            def __init__(self):
                logger.debug('A call from A.B.__init__')
                self.__test()
                _ = self.test_prop

            def __test(self):
                logger.debug("A call from A.B.__test")

            @property
            def test_prop(self):
                """Test property."""
                logger.debug("test log from property")
                return "Test property is testy"

    # abinit = A.B()

    # Plain, not via `logger`
    print(f'{applongname} {appversion()}')

    tr.install(config.get_str('language'))  # Can generate errors so wait til log set up

    setup_killswitches(args.killswitches_file)

    root = tk.Tk(className=appname.lower())
    if sys.platform != 'win32' and ((f := config.get_str('font')) is not None or f != ''):
        size = config.get_int('font_size', default=-1)
        if size == -1:
            size = 10

        logger.info(f'Overriding tkinter default font to {f!r} at size {size}')
        tk.font.nametofont('TkDefaultFont').configure(family=f, size=size)

    # UI Scaling
    """
    We scale the UI relative to what we find tk-scaling is on startup.
    """
    ui_scale = config.get_int('ui_scale')
    # NB: This *also* catches a literal 0 value to re-set to the default 100
    if not ui_scale:
        ui_scale = 100
        config.set('ui_scale', ui_scale)

    theme.default_ui_scale = root.tk.call('tk', 'scaling')
    logger.trace_if('tk', f'Default tk scaling = {theme.default_ui_scale}')
    theme.startup_ui_scale = ui_scale
    if theme.default_ui_scale is not None:
        root.tk.call('tk', 'scaling', theme.default_ui_scale * float(ui_scale) / 100.0)

    try:
        app = AppWindow(root)
    except Exception as err:
        logger.exception(f"EDMC Critical Error: {err}")
        title = tr.tl("Error")  # LANG: Generic error prefix
        message = tr.tl(  # LANG: EDMC Critical Error Notification
            "EDMC encountered a critical error, and cannot recover. EDMC is shutting down for its own protection!"
        )
        err = f"{err.__class__.__name__}: {err}"  # type: ignore # hijacking the existing exception detection
        detail = tr.tl(  # LANG: EDMC Critical Error Details
            r"Here's what EDMC Detected:\r\n\r\n{ERR}\r\n\r\nDo you want to file a Bug Report on GitHub?"
        ).format(ERR=err)
        detail = detail.replace('\\n', '\n')
        detail = detail.replace('\\r', '\r')
        msg = tk.messagebox.askyesno(
            title=title, message=message, detail=detail, icon=tkinter.messagebox.ERROR, type=tkinter.messagebox.YESNO,
            parent=root
        )
        if msg:
            webbrowser.open(
                "https://github.com/EDCD/EDMarketConnector/issues/new?"
                "assignees=&labels=bug%2C+unconfirmed&projects=&template=bug_report.md&title="
            )
        os.kill(os.getpid(), signal.SIGTERM)

    def messagebox_broken_plugins():
        """Display message about 'broken' plugins that failed to load."""
        if plug.PLUGINS_broken:
            # LANG: Popup-text about 'broken' plugins that failed to load
            popup_text = tr.tl(
                "One or more of your enabled plugins failed to load. Please see the list on the '{PLUGINS}' "
                "tab of '{FILE}' > '{SETTINGS}'. This could be caused by a wrong folder structure. The load.py "
                r"file should be located under plugins/PLUGIN_NAME/load.py.\r\n\r\nYou can disable a plugin by "
                "renaming its folder to have '{DISABLED}' on the end of the name."
            )

            # Substitute in the other words.
            popup_text = popup_text.format(
                PLUGINS=tr.tl('Plugins'),  # LANG: Settings > Plugins tab
                FILE=tr.tl('File'),  # LANG: 'File' menu
                SETTINGS=tr.tl('Settings'),  # LANG: File > Settings
                DISABLED='.disabled'
            )
            # And now we do need these to be actual \r\n
            popup_text = popup_text.replace('\\n', '\n')
            popup_text = popup_text.replace('\\r', '\r')

            tk.messagebox.showinfo(
                # LANG: Popup window title for list of 'broken' plugins that failed to load
                tr.tl('EDMC: Broken Plugins'),
                popup_text,
                parent=root
            )

    def messagebox_not_py3():
        """Display message about plugins not updated for Python 3.x."""
        plugins_not_py3_last = config.get_int('plugins_not_py3_last', default=0)
        if (plugins_not_py3_last + 86400) < int(time()) and plug.PLUGINS_not_py3:
            # LANG: Popup-text about 'active' plugins without Python 3.x support
            popup_text = tr.tl(
                "One or more of your enabled plugins do not yet have support for Python 3.x. Please see the "
                "list on the '{PLUGINS}' tab of '{FILE}' > '{SETTINGS}'. You should check if there is an "
                "updated version available, else alert the developer that they need to update the code for "
                r"Python 3.x.\r\n\r\nYou can disable a plugin by renaming its folder to have '{DISABLED}' on "
                "the end of the name."
            )

            # Substitute in the other words.
            popup_text = popup_text.format(
                PLUGINS=tr.tl('Plugins'),  # LANG: Settings > Plugins tab
                FILE=tr.tl('File'),  # LANG: 'File' menu
                SETTINGS=tr.tl('Settings'),  # LANG: File > Settings
                DISABLED='.disabled'
            )
            # And now we do need these to be actual \r\n
            popup_text = popup_text.replace('\\n', '\n')
            popup_text = popup_text.replace('\\r', '\r')

            tk.messagebox.showinfo(
                # LANG: Popup window title for list of 'enabled' plugins that don't work with Python 3.x
                tr.tl('EDMC: Plugins Without Python 3.x Support'),
                popup_text,
                parent=root
            )
            config.set('plugins_not_py3_last', int(time()))

    # UI Transparency
    ui_transparency = config.get_int('ui_transparency')
    if ui_transparency == 0:
        ui_transparency = 100

    root.wm_attributes('-alpha', ui_transparency / 100)
    # Display message box about plugins that failed to load
    root.after(0, messagebox_broken_plugins)
    # Display message box about plugins without Python 3.x support
    root.after(1, messagebox_not_py3)
    # Show warning popup for killswitches matching current version
    root.after(2, show_killswitch_poppup, root)
    # Start the main event loop
    try:
        check_for_fdev_updates()
        root.mainloop()
    except KeyboardInterrupt:
        logger.info("Ctrl+C Detected, Attempting Clean Shutdown")
        app.onexit()
    logger.info('Exiting')<|MERGE_RESOLUTION|>--- conflicted
+++ resolved
@@ -20,12 +20,7 @@
 import sys
 import threading
 import webbrowser
-<<<<<<< HEAD
-import tempfile
 from os import chdir, environ
-=======
-from os import chdir, environ, path
->>>>>>> ac9b7b42
 from time import localtime, strftime, time
 from typing import TYPE_CHECKING, Any, Literal
 from constants import applongname, appname, protocolhandler_redirect
@@ -55,14 +50,10 @@
         from config import config
         # By default py2exe tries to write log to dirname(sys.executable) which fails when installed
         # unbuffered not allowed for text in python3, so use `1 for line buffering
-<<<<<<< HEAD
-        log_file_path = pathlib.Path(tempfile.gettempdir()) / f'{appname}.log'
-=======
         log_file_path = pathlib.Path(config.app_dir_path / 'logs')
         log_file_path.mkdir(exist_ok=True)
         log_file_path /= f'{appname}.log'
 
->>>>>>> ac9b7b42
         sys.stdout = sys.stderr = open(log_file_path, mode='wt', buffering=1)  # Do NOT use WITH here.
     # TODO: Test: Make *sure* this redirect is working, else py2exe is going to cause an exit popup
 
