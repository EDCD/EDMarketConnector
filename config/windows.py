--- conflicted
+++ resolved
@@ -31,10 +31,7 @@
 
     def __init__(self) -> None:
         super().__init__()
-<<<<<<< HEAD
-        if local_appdata := known_folder_path(shell.FOLDERID_LocalAppData):
-            self.app_dir_path = pathlib.Path(local_appdata) / appname
-=======
+
         REGISTRY_SUBKEY = r'Software\Marginal\EDMarketConnector'  # noqa: N806
         create_key_defaults = functools.partial(
             winreg.CreateKeyEx,
@@ -49,8 +46,8 @@
             logger.exception('Could not create required registry keys')
             raise
 
-        self.app_dir_path = pathlib.Path(known_folder_path(FOLDERID_LocalAppData)) / appname  # type: ignore
->>>>>>> 2adb4407
+        if local_appdata := known_folder_path(shell.FOLDERID_LocalAppData):
+            self.app_dir_path = pathlib.Path(local_appdata) / appname
         self.app_dir_path.mkdir(exist_ok=True)
 
         self.default_plugin_dir_path = self.app_dir_path / 'plugins'
