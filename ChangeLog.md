This is the master changelog for Elite Dangerous Market Connector.  Entries are in reverse chronological order (latest first).
---
* We currently test against, and package with, Python 3.11.9, 32-bit.
  * As a result, we do not support Windows 7, 8, or 8.1.
  * Developers can check the contents of the `.python-version` file
      in the source (not distributed with the Windows installer) for the
      currently used version.
---
<<<<<<< HEAD
Release 5.11.3-beta0
===
This is a release candidate for 5.11.3.
=======
Release 5.11.3
===
>>>>>>> 9cc46309

This release fixes a bug where an incomplete hand-over from ordereddict to dict types would cause a sender failure.

**Changes and Enhancements**
* Updated Translations

**Bug Fixes**
* Fixed a bug where two senders might fail due to improper data formats

**Plugin Developers**
* nb.Entry is deprecated, and is slated for removal in 6.0 or later. Please migrate to nb.EntryMenu
* nb.ColoredButton is deprecated, and is slated for removal in 6.0 or later. Please migrate to tk.Button
* Calling internal translations with `_()` is deprecated, and is slated for removal in 6.0 or later. Please migrate to importing `translations` and calling `translations.translate` or `translations.tl` directly
* `Translations` as the translate system singleton is deprecated, and is slated for removal in 6.0 or later. Please migrate to the `translations` singleton
* `help_open_log_folder()` is deprecated, and is slated for removal in 6.0 or later. Please migrate to open_folder()
* `update_feed` is deprecated, and is slated for removal in 6.0 or later. Please migrate to `get_update_feed()`.
* FDevID files (`commodity.csv` and `rare_commodity.csv`) have moved their preferred location to the app dir (same location as default Plugins folder). Please migrate to use `config.app_dir_path`.

Release 5.11.2
===

This release fixes a bug where minimizing to the system tray could cause the program to not un-minimize.

**Changes and Enhancements**
* Updated Translations
* Added a developer utility to help speed up changelog development

**Bug Fixes**
* Fixed a bug where minimizing to the system tray could cause the program to not un-minimize.

**Plugin Developers**
* nb.Entry is deprecated, and is slated for removal in 6.0 or later. Please migrate to nb.EntryMenu
* nb.ColoredButton is deprecated, and is slated for removal in 6.0 or later. Please migrate to tk.Button
* Calling internal translations with `_()` is deprecated, and is slated for removal in 6.0 or later. Please migrate to importing `translations` and calling `translations.translate` or `translations.tl` directly
* `Translations` as the translate system singleton is deprecated, and is slated for removal in 6.0 or later. Please migrate to the `translations` singleton
* `help_open_log_folder()` is deprecated, and is slated for removal in 6.0 or later. Please migrate to open_folder()
* `update_feed` is deprecated, and is slated for removal in 6.0 or later. Please migrate to `get_update_feed()`.
* FDevID files (`commodity.csv` and `rare_commodity.csv`) have moved their preferred location to the app dir (same location as default Plugins folder). Please migrate to use `config.app_dir_path`.

Release 5.11.1
===

This release fixes a bug regarding FDevID files when running from Source in a non-writable location. Additionally,
Deprecation Warnings are now more visible to aid in plugin development.

**Changes and Enhancements**
* Added a check on Git Pushes to check for updated translation strings for developers
* Enabled deprecation warnings to pass to plugins and logs
* Updated Dependencies
* Replaced infi.systray with drop-in replacement simplesystray

**Bug Fixes**
* Fixed a bug that could result in the program not updating or writing FDevID files when running from source in a location where the running user can't write to

**Plugin Developers**
* nb.Entry is deprecated, and is slated for removal in 6.0 or later. Please migrate to nb.EntryMenu
* nb.ColoredButton is deprecated, and is slated for removal in 6.0 or later. Please migrate to tk.Button
* Calling internal translations with `_()` is deprecated, and is slated for removal in 6.0 or later. Please migrate to importing `translations` and calling `translations.translate` or `translations.tl` directly
* `Translations` as the translate system singleton is deprecated, and is slated for removal in 6.0 or later. Please migrate to the `translations` singleton
* `help_open_log_folder()` is deprecated, and is slated for removal in 6.0 or later. Please migrate to open_folder()
* `update_feed` is deprecated, and is slated for removal in 6.0 or later. Please migrate to `get_update_feed()`.
* FDevID files (`commodity.csv` and `rare_commodity.csv`) have moved their preferred location to the app dir (same location as default Plugins folder). Please migrate to use `config.app_dir_path`.


Release 5.11.0
===

This release includes a number of new features and improvements, including a new Beta Update Track for testing future updates, enhanced context menus for text entry fields and UI elements, a revamp to the existing translation system and logging capabilities, and more. This release includes the Python Image Library (PIL) into our core bundle, adds a number of stability and configuration checks to the tool, and adds new schemas and configuration values to senders. 

This release also includes a number of bug fixes, performance enhancements, and updates to various aspects of the code to enhance maintainability are included. Notably, MacOS support has been removed due to a lack of support for this OS in Elite, and a number of functions have been deprecated and will be removed in later versions. Plugin developers, take note!

**Changes and Enhancements**
* Established a Beta Update Track to allow users to assist in future update testing
* Added a global context menu for text entry fields that includes cut, copy, and paste options
* Added a context menu for Ship, System, and Station UI elements which allows opening the respective link in any of the available resource providers.
* Added translation hooks to the update available status string
* Added additional status logging when we're awaiting game log-in
* Added the Python Image Library (PIL) to the core EDMC library bundle
* Added respect for EDSM API limits to the default plugin
* Added EDDN stationType and carrierDockingAccess schemas to the sent events
* Added MaxJumpRange and CargoCapacity events to the Inara sender
* Added a high-level critical error handler to gracefully terminate the program in the event of a catastrophic error
* Added the ability to override the default language for a translation by adding the optional 'lang' parameter to the translate function for individual functions
* Added an updated template and new security reporting guidance to the documentation
* Added a new updater for the FDevID Files to keep the dependency up to date without requiring a new patch version push
* Added a System Profiler Utility to assist with gathering system and environment information for bug report purposes
* Added a new security policy for responsible disclosure of identified security issues
* Adds Additional Error Processing to the System Profiler when launched from EDMC
* Adds the ability to resize the Settings window to larger than the initial default size
* Enabled security code scanning on the GitHub repository
* Tweaked a few list length checks that could just be boolean to be bool
* Updates the look and feel of the "Already Running" popup to reduce overhead and improve the look of the popup
* Updated translations to latest versions, including a new language: Ukranian!
* Updated documentation to reflect certain changes to the code
* Updated the GitHub Bug Report template
* Updated the GitHub Pull Request template
* Updated internal workflows to more recent versions
* Updated util_ships to avoid using Windows reserved file names as output
* Converted all usages of the unnecessary OrderedDict to use the standard dict
* Clarifies the hierarchy of parent classes for custom MyNotebook classes
* Renamed the default translation function from `_()` to `tr.tl()`
* Renamed the Translations base class to conform to Pythonic standards
* Deprecated the `_Translations` class
* Deprecated the `Translations` singleton in favor of `translations`
* Unpinned several dependencies that were already dependencies of other dependencies to prevent dependency conflicts (say that 5 times fast)
* Updated a few type hints to allow updates to more updated dependencies
* Changed the translation function import to no longer rely on forcing it into Python's builtins
* Handed over a few tk classes to their ttk equivalents for better styling
* Reworked the Plugin system to no longer use the deprecated importlib.load_module()
* Deprecated nb.Entry and nb.ColoredButton as they simply point toward other classes with no processing
* Removed macOS support
* Removed deprecated modules.p and ships.p files
* Removed deprecated openurl() function

**Bug Fixes**
* Fixed a bug where certain types of exceptions from the Requests module wouldn't be handled properly regarding killswitches
* Fixed a rare bug where source builds running on 64-bit Python could generate an OverflowError in the monitor system
* Fixed a bug where EDMC would open directories in the webbrowser instead of the file explorer on Linux
* Fixed a rare bug that could cause the EDSM plugin to crash due to missing configuration values

**Plugin Developers**
* nb.Entry is deprecated, and is slated for removal in 6.0 or later. Please migrate to nb.EntryMenu
* nb.ColoredButton is deprecated, and is slated for removal in 6.0 or later. Please migrate to tk.Button
* Calling internal translations with `_()` is deprecated, and is slated for removal in 6.0 or later. Please migrate to importing `translations` and calling `translations.translate` or `translations.tl` directly
* `Translations` as the translate system singleton is deprecated, and is slated for removal in 6.0 or later. Please migrate to the `translations` singleton
* `help_open_log_folder()` is deprecated, and is slated for removal in 6.0 or later. Please migrate to open_folder()
* `update_feed` is deprecated, and is slated for removal in 6.0 or later. Please migrate to `get_update_feed()`.
* modules.p and ships.p are deprecated, and have been removed
* The `openurl()` function in ttkHyperlinkLabel has been removed. Please migrate to `webbrowser.open()`


Release 5.10.6
===
This release contains the data information for the new SCO modules added in Elite update 18.04. 
This should represent full support for the new Python Mk II.

We now sign our code! This does mean that built EXEs are now slightly modified on our developer's machines.
For information on what this means, and opt-out options, please visit https://github.com/EDCD/EDMarketConnector/wiki/Code-Signing-and-EDMC

**Changes and Enhancements**
* Added new SCO Module Details
* Reverted a change from the prior release due to breaking some consumers. 
**Plugin Developers**
* modules.p and ships.p are deprecated, and slated for removal in 5.11+!
* The `openurl()` function in ttkHyperlinkLabel has been deprecated,
and slated for removal in 5.11+! Please migrate to `webbrowser.open()`.

**Plugin Developers**
* modules.p and ships.p are deprecated, and slated for removal in 5.11+!
* The `openurl()` function in ttkHyperlinkLabel has been deprecated,
and slated for removal in 5.11+! Please migrate to `webbrowser.open()`.

Release 5.10.5
===
This release contains a fix for a bug that could crash EDMC's console versions when reading outfitting information
from the new SCO Frame Shift Drive modules. 

Please note that this does not offer full support for the new SCO modules or the Python Mk II. More support will
be added in a future update.

We now sign our code! This does mean that built EXEs are now slightly modified on our developer's machines.
For information on what this means, and opt-out options, please visit https://github.com/EDCD/EDMarketConnector/wiki/Code-Signing-and-EDMC

**Changes and Enhancements**
* Updated Translations
* Added limited data regarding the Python Mk II
* Added a few Coriolis module information entries

**Bug Fixes**
* Fixed a bug that could cause the new SCO modules to display improper ratings or sizes
* Fixed a bug where the new SCO modules would display as a normal Frame Shift Drive
* Fixed a bug which could crash EDMC if the exact details of a Frame Shift Drive were unknown

**Plugin Developers**
* modules.p and ships.p are deprecated, and slated for removal in 5.11+!
* The `openurl()` function in ttkHyperlinkLabel has been deprecated,
and slated for removal in 5.11+! Please migrate to `webbrowser.open()`.

Release 5.10.4
===
This release contains updated dependencies, modules files, translations, and adds two new EDDN schemas. It also 
adds Turkish translations to EDMC!

We now sign our code! This does mean that built EXEs are now slightly modified on our developer's machines.
For information on what this means, and opt-out options, please visit https://github.com/EDCD/EDMarketConnector/wiki/Code-Signing-and-EDMC

**Changes and Enhancements**
* Adds Turkish Translations to EDMC
* Adds DockingDenied and DockingGranted EDDN Schemas
* Updated FDevIDs Dependency
* Updated Translations
* Updated modules files to process several missing module types used for bug squishing or going fast
* Updated Python Dependencies

**Bug Fixes**
* Fixed a bug on older Python versions which couldn't import updated type annotations

**Plugin Developers**
* modules.p and ships.p are deprecated, and slated for removal in 5.11+!
* The `openurl()` function in ttkHyperlinkLabel has been deprecated,
and slated for removal in 5.11+! Please migrate to `webbrowser.open()`.

Release 5.10.3
===
This release contains a bugfix for the shipyard outfitting parsing system and an update to the French translations. 

We now sign our code! This does mean that built EXEs are now slightly modified on our developer's machines.
For information on what this means, and opt-out options, please visit https://github.com/EDCD/EDMarketConnector/wiki/Code-Signing-and-EDMC

**Changes and Enhancements**
* Updated French Translations

**Bug Fixes**
* Fixed a bug that crashed the outfitting system when encountering armor. (Thanks TCE team for identifying this one!)

**Plugin Developers**
* modules.p and ships.p are deprecated, and slated
for removal in the next major release! Please look for that change coming soon. 
* Note to plugin developers: The `openurl()` function in ttkHyperlinkLabel has been deprecated,
and slated for removal in the next major release! Please migrate to `webbrowser.open()`.

Release 5.10.2
===
This release contains updated dependencies, some bug fixes, a few minor enhancements to some supporting files, 
and some resorted resources as well as a new image for some of the built EXEs.

We now sign our code! This does mean that built EXEs are now slightly modified on our developer's machines.
For information on what this means, and opt-out options, please visit https://github.com/EDCD/EDMarketConnector/wiki/Code-Signing-and-EDMC

**Changes and Enhancements**
* Added additional logging to the Python build string in the case of missing files
* Added a new icon to EDMC's Command-Line EXE
* Added additional logging to the build system
* Updated several dependencies
* Updated FDEV IDs
* Updated relevant copyright dates
* Updated automatic build script to support code signing workflow
* Updated translations to the latest versions
* Moved a few unused files to the resources folder. These files have no references in the code

**Bug Fixes**
* Fixed a bug that could cause EDMC to handle SIGINT signals improperly
* Fixed a bug that could result in URL providers to be set to invalid values
* Fixed a bug that could result in Coriolis URL providers to revert back to "Auto" on language translations
* Fixed a bug where Inara didn't understand being blown up by a Thargoid, and blew itself up instead
* Fixed a printing issue for the localization system for unused strings

**Removed Files**
* Removed two unused manifest and MacOS icon files which are no longer in use.

**Known Issues**
* Some users of TCE have reported issues with newer versions of EDMC with TCE. 
  * We have been unable to replicate this issue. If you are able to assist, please 
  add your information here: https://github.com/EDCD/EDMarketConnector/issues/2176

**Plugin Developers**
* modules.p and ships.p are deprecated, and slated
for removal in the next major release! Please look for that change coming soon. 
* Note to plugin developers: The `openurl()` function in ttkHyperlinkLabel has been deprecated,
and slated for removal in the next major release! Please migrate to `webbrowser.open()`.

Release 5.10.1
===
This release contains a number of bugfixes, minor performance enhancements,
workflow and dependency updates, and a function deprecation. 

Note to plugin developers: modules.p and ships.p are deprecated, and slated
for removal in the next major release! Please look for that change coming soon. 

Note to plugin developers: The `openurl()` function in ttkHyperlinkLabel has been deprecated,
and slated for removal in the next major release! Please migrate to `webbrowser.open()`.

**Changes and Enhancements**
* Deprecated `openurl()`. Please migrate to `webbrowser.open()`
* Updated a number of list comparisons to use more efficient tuple comparisons
* Updated a few type hints
* Updated a few binary comparitors to be more efficient
* Moved `resources.json` and `modules.json` back to the top level for all users
* Updated several dependencies
* Updated Python version to 3.11.7

**Bug Fixes**
* Fixed an issue where resources files could be in different locations for different users.
  * These files are now in the same location (top level) for all users on all distributions.
* Fixed an issue where CMDRs without the Git application installed would crash on start if running from Source.
  * Thanks to the Flatpak team for pointing this one out!
* Fixed a bug where CMDRs running from source would have their git hash version displayed as UNKNOWN.
  * We're now more failure tolerant and use the bundled .gitversion if no true git hash is provided.
* Fixed a bug where starting two copies of EDMC with a valid install would not generate a duplicate warning.

Release 5.10.0
===
This release contains a number of under-the-hood changes to EDMC designed to improve performance, code
maintainability, and stability of the EDMC application, while providing new features and quality-of-life fixes.

Note to plugin developers: modules.p and ships.p are deprecated, and slated
for removal in the next major release! Please look for that change coming soon. 

**Changes and Enhancements**
* Added new `modules.json` and `ships.json` files to improve security and readability
* Added a core Spansh URL provider plugin
* Added a new auth response page for successful FDEV authentication
* Added a new Open Log Folder option to the Help menu
* Added a new `--start_min` command flag to force the application to start minimized
* Added a new pop-up if plugins fail to load or are not supported
* Updated commodities and module files to the latest versions
* Updated core EDMC and core Plugin menus to a standardized layout
* Updates the Inara URL formats to the new endpoints

**Bug Fixes**
* Fixed an issue where indentation of text strings in certain settings windows under various languages 
would be unevenly indented
* Fixed an issue where the Plugins Folder label in the Plugins settings window would cut off the 
selection box for the plugin storage location

**Code Clean Up**
* Added future annotation imports to help with code compatibility
* Added a few conditional checks on input processing
* Simplified some RegEx expressions, complex functions, logic flows, and Import statements
* Simplified the WinSparkle GitHub Build Action
* Began to change single-character variables to more descriptive names
* Moved a number of global variables into their requisite classes 
* Updated a number of dependencies to the latest versions
* Updated GitHub Actions to the latest versions
* Updated a number of resource-allocating functions to use more efficient closing logic
* Updated some calls to arrays to be more efficient
* Removed a number of old-style typing hints in favor of PEP 585 style hints
* Removed a number of redundant `if - return - else` or `raise - else` statements for code readability
* Removed some default parameter assignments
* Removed some obsolete calls to Object

**Plugin Developers**
* `modules.p` and `ships.p` have been deprecated, and will be removed in 6.0. 
If you are using these files, please update to use the new `modules.json` and `ships.json` files instead. 
* A new method of standardizing the paddings used in settings panels has been applied to the core settings panels.
We strongly encourage you to follow these style hints! A proper guide will be added to the wiki.


Release 5.9.5
===
This release fixes an uncommon problem with the uninstaller logic if upgrading from a version prior
to 5.9.0 to improve consistancy across versions.

Note to plugin developers: modules.p and ships.p will be deprecated in the next version, and slated
for removal in the next major release! Please look for that change coming soon. 

- Updates Module pickle files to latest values
- Fixes a problem with the uninstaller logic caused by prior versions having fluctuating GUIDs.

Release 5.9.4
===
This release fixes a widely-reported bug that resulted in the cAPI Authentication
flow being disrupted for a subset of users. Thank you to all the CMDRs who reported this to
us and provided logs to us so that we could get the issue isolated.

- Fixes a missing registry issue that could cause the EDMC:// protocol to fail.
(#2061, #2059, #2058, #2057)
- Renames the default start menu shortcut to be more clear. (#2062)

Known Issues
--
- The popup on the EDMC Authentication Box is not translated yet. Ich spreche kein Deutsch.
- The cAPI is giving an Error: 500 on the /shipyard endpoint on carriers. We think this is an FDEV issue.

Release 5.9.3
===
This release is identical to 5.9.2, except reverts a bad change. 

- REVERTS Deprecated load_module() is now retired (#1462)

Release 5.9.2
===
This release fixes a critical issue on clean installs which would not update the
Windows registry to allow for protocol handling. All users are **strongly** encouraged to update.

- Fixes a critical bug with the installer on new installs not creating registry keys (#2046)
- Re-enables automatic submodule updates (#1443)
- Help -> About Version String can now be copied to clipboard (#1936)
- EDMC Task Manager Printout now is less useless (#2045)
- Deprecated load_module() is now retired (#1462)
- API Keys are masked in Settings (#2047)
- Installer will now refuse to install on Win7 and Earlier (#1122)


Release 5.9.1
===
This release updates the build system in use for EDMC to a more feature-rich installer, as well 
as updating the commodity information to be up-to-date for Update 16.

NOTE: This version hands over the installer to an EXE file for Windows instead of an MSI.
This does not change any functionality or plugin capability of EDMC. You **_may_** need to 
manually close EDMC during the update process if updating from version 5.9.0 or earlier.

* Removed the old WiX Build System
* Handed over the Build system to Inno Setup
* Broke apart the Build and Installer scripts for ease of development
* Updated FDevIDs to latest version
* Updated coriolis-data to latest version
* Updated some internal documentation.

Release 5.9.0
===
This release is essentially the same as 5.9.0-rc1 with only a typo, the version and
this changelog updated.

This release contains the removal of the EDDB module, as well as a few under-the-hood
updates.

* Removes the EDDB plugin due to EDDB shutting down.
* Unsets EDDB as the default handler for certain URL preferences.
* Updates the FDevIDs to latest versions.
* Removes EDDB references from help string documentations.
* Updated a number of dependencies to their latest working versions

Release 5.8.1
===
This fixes a bug where the Cmdr/APIKey sections on Settings > EDSM would never
be shown.

Release 5.8.0
===
This release is essentially the same as 5.8.0-rc3 with only the version and
this changelog updated.

It brings a new feature related to Fleetcarrier data, some convenience for
Linux users, some fixes, and otherwise some internal changes that should not
adversely affect either users or third-party plugins.  For the latter, read
below for some new/changed things that could benefit you.

* This release, and all future ones, now create two additional archive files
  in the GitHub release:

  1. `EDMarketConnector-release-<version>.zip`
  2. `EDMarketConnector-release-<version>.tar.gz`

    The advantage of these over the GitHub auto-generated ones is that they
    have been hand-crafted to contain *all* the necessary files, and *only*
    those files.

    **If you use the application from source, and not via a git clone, then we
    highly recommend you use one of these archives, not the GitHub
    auto-generated ones.**

    Anyone installing on Windows should continue to use the
    `EDMarketConnector_win_<version>.msi` files as before.

* **New Feature** - You can now have the application query the `/fleetcarrier`
  CAPI endpoint for data about your Fleet Carrier.  The data will then be
  passed to interested plugins.

  Note that there are some caveats:

  1. This feature defaults to *Off*.  The option is on the Configuration tab
    of Settings as "Enable Fleetcarrier CAPI Queries".  **It is advised to only
    enable this if you know you utilise plugins that make use of the data.**
  2. These queries are *only* triggered by `CarrierBuy` and `CarrierStats`
    Journal events, i.e. upon buying a Fleetcarrier or opening the Carrier
    Management UI in-game.  **NB: There is a 15 minute cooldown between
    queries.**
    
  3. If you have Fleetcarrier cargo which got into the cargo hold through a lot
    of individual transactions, or if you have a lot of separate buy/sell
    orders then these queries can take a *long* time to complete.
  
      **If this happens with your game account then all other CAPI queries will
    be blocked until the `/fleetcarrier` query completes.**  'Other CAPI
    queries' means those usually triggered upon docking to gather station
    market, shipyard and outfitting data.  To ameliorate the effects of this
    there is currently a timeout of 60 seconds on `/fleetcarrier` queries,
    **and will not occur more often than every 15 minutes**.

      We plan to address this by moving the `/fleetcarrier` queries into their
    own separate thread in the future.

* The code for choosing the 'Output' folder is now simply the `tkinter`
  function for such a dialogue, rather than a special case on Windows.  In
  the past the former had issues with Unicode characters, but in testing no
  such issue was observed (on a supported OS).

* There are two new items on the "Help" menu:
  1. Troubleshooting -> [Wiki:Troubleshooting](https://github.com/EDCD/EDMarketConnector/wiki/Troubleshooting)
  2. Report A Bug -> [Issues - New Bug Report](https://github.com/EDCD/EDMarketConnector/issues/new?assignees=&labels=bug%2C+unconfirmed&template=bug_report.md&title=)

* Translations have been updated.  Thanks again to our volunteer translators!

* If we ever activate any functionality killswitches, the popup denoting which
  are active has been made more readable.

* There's a new section in `Contributing.md` - "Python Environment".  This
  should aid any new developers in getting things set up.

Linux Users
---
We now ship an `io.edcd.EDMarketConnector.desktop` file.  To make use of this
you should run `scripts/linux-setup.sh` *once*.  This will:

1. Check that you have `$HOME/bin` in your PATH.  If not, it will abort.
2. Create a shell script `edmarketconnector` in `$HOME/bin` to launch the
  application.

    NB: This relies on the filesystem location you placed the source in not
    changing. So if you move the source you will need to re-run the script.
3. Copy the .desktop and .icon files into appropriate locations.  The .desktop
  file utilises the shell script created in step 2, and thus relies on it
  existing *and* on it being in a directory that is in your PATH.

Once this has been completed any XDG-compliant desktops should have an entry
for "E:D Market Connector" in their "Games" menu.

Fixes
---

* The tracking of a Cmdr's location that was being performed by the core EDDN
  plugin has been moved into the Journal monitoring code.  This results in
  the tracking being correct upon application (re)start, reflecting the state
  from the latest Journal file, rather than only picking up with any
  subsequent new Journal events.

  This change should remove instances of "Wrong System! Missed Jump ?" and
  similar sanity-check "errors" when continuing to play after a user restarts
  the application whilst the game is running.

  Plugin developers, see below for how this change can positively affect you.

* The name of the files written by "File" > "Save Raw Data" now have a `.`
  between the system and station names.

* Use of CAPI data in `EDMC.exe` when invoked with either `-s` or `-n`
  arguments hadn't been updated for prior changes, causing such invocations to
  fail.  This has been fixed.

Plugin Developers
---

* Each plugin is now handed its own sub-frame as the `parent` parameter passed
  to `plugin_app()` *instead of the actual main UI frame*.  These new Frames
  are placed in the position that plugin UI would have gone into. This should
  have no side effects on well-behaved plugins.

  However, if you have code that attempts to do things like `parent.children()`
  or the like in your `plugin_app()` implementation, this might have stopped
  working.  You shouldn't be trying to do anything with any of the UI outside
  your plugin *anyway*, but if you definitely have a need then look things up
  using `.nametowidget()`.  There are examples in the core plugins (which *DO*
  have good reason, due to maintaining main UI label values).

  All of the plugins listed on our Wiki were given *perfunctory* testing and no
  issues from this change were observed.

  This is a necessary first step to some pending plugin/UI work:

  * [UI: Alllow for re-ordering third-party plugins' UIs](https://github.com/EDCD/EDMarketConnector/issues/1792)
  * [UI: Allow configuration of number of UI columns.](https://github.com/EDCD/EDMarketConnector/issues/1813)
  * [Re-work how Plugins' Settings are accessed](https://github.com/EDCD/EDMarketConnector/issues/1814)
* **New** - `capi_fleetcarrier()` function to receive the data from a CAPI
  `/fleetcarrier` query.  See PLUGINS.md for details.

* It was found that the `ShutDown` event (note the capitalisation, this is
  distinct from the actual Journal `Shutdown` event) synthesized for plugins
  when it is detected that the game has exited was never actually being
  delivered. Instead this was erroneously replaced with a synthesized `StartUp`
  event. This has been fixed.

* As the location tracking has been moved out of the core EDDN plugin, and into
  monitor.py all of it is now available as members of the `state` dictionary
  which is passed to `journal_entry()`.

  This both means that no plugin should need to perform such location state
  tracking itself *and* they can take advantage of it being fully up to date
  when a user restarts the application with the game running.

  A reminder: When performing 'catch up' on the newest Journal file found at
  startup, the application does **not** pass any events to the
  `journal_entry()` method in plugins.  This is to avoid spamming with
  data/state that has possibly already been handled, and in the case of the
  Cmdr moving around will end up not being relevant by the time the end of the
  file is reached.  This limitation was also why the core EDDN plugin couldn't
  properly initiate its location tracking state in this scenario.

  See PLUGINS.md for details of the new `state` members.  Pay particular
  attention to the footnote that details the caveats around Body tracking.

  Careful testing has been done for *only* the following. So, if you make use
  of any of the other new state values and spot a bug, please report it:

  1. SystemName
  2. SystemAddress
  3. Body (Name)
  4. BodyID
  5. BodyType
  6. StationName
  7. StationType
  8. (Station) MarketID

* There is an additional property `request_cmdr` on `CAPIData` objects, which
  records the name of the Cmdr the request was made for.

* `FDevIDs` files are their latest versions at time of this version's build.

* `examples\plugintest` - dropped the "pre-5.0.0 config" code, as it's long
  since irrelevant.

Developers
---

* If you utilise a git clone of the source code, you should also ensure the
  sub-modules are initialised and synchronised.
  [wiki:Running from source](https://github.com/EDCD/EDMarketConnector/wiki/Running-from-source#obtain-a-copy-of-the-application-source)
  has been updated to include the necessary commands.

* The `coriolis-data` git sub-module now uses an HTTPS, not "git" URL, so won't
  require authentication for a simple `git pull`.

* If you have a `dump` directory in CWD when running EDMarketConnector.py under
  a debugger you will get files in that location when CAPI queries complete.
  This will now include files with names of the form
  `FleetCarrier.<callsign>.<timstamp>.json` for `/fleetcarrier` data.

* All the main UI tk widgets are now properly named.  This might make things
  easier if debugging UI widgets as you'll no longer see a bunch of `!label1`,
  `!frame1` and the like.

  Each plugin's separator is named as per the scheme `plugin_hr_<X>`, and when
  a plugin has UI its new container Frame is named `plugin_X`.  Both of these
  start with `1`, not `0`.

---

Release 5.7.0
===
This release re-enables CAPI queries for Legacy players.  As a result, the
'Update' button functionality is now restored for Legacy players, along with
"Automatically update on docking" functionality.

* We now test against, and package with, Python 3.11.1, 32-bit.

* This release is functionally identical to 5.7.0-rc1, as no problems were
  reported with that.

* As noted above, Legacy players now have CAPI functionality once more.
  Plugin developers check below for how you can determine the source galaxy
  of such data.

* Due to a bug it turned out that a workaround for "old browsers don't support
  very long URLs" had been inactive since late 2019.  As no-one has noticed
  or complained we've now removed the defunct code in favour of the simple
  `webbrowser.open(<url>)`.

  Testing showed that all of Firefox, Chrome and Chrome-based Edge worked with
  very long URLs without issues.

* `EDMC.exe -n` had been broken for a while, it now functions once more.

* Some output related to detecting and parsing `gameversion` from Journals
  has been moved from INFO to DEBUG.  This returns the output of any `EDMC.exe`
  command to the former, quieter, version.

Bugs
---
* A corner case of "game not running" and "user presses 'Update' button" would
  result in an empty `uploaderID` string being sent to EDDN.  Such messages are
  still accepted by the EDDN Gateway, and the Relay then obfuscates this field
  anyway.  So, at worse, this would make it look like the same uploader was in
  lots of different places.  This has been fixed.

* The message about converting legacy `replay.jsonl` was being emitted even
  when there was no file to convert.  This has been fixed.

Plugin Developers
---
* An erroneous statement about "all of Python stdlib" in PLUGINS.md has been
  corrected.  We don't/can't easily include all of this.  Ask if any part of it
  you require is missing.

* In order to not pass Legacy data to plugins without them being aware of it
  there is now a new function `cmdr_data_legacy()`, which mirrors the
  functionality of `cmdr_data()`, but for Legacy data only.  See PLUGINS.md
  for more details.

* The `data` passed to `cmdr_data()` and `cmdr_data_legacy()` is now correctly
  typed as `CAPIData`.  This is a sub-class of `UserDict`, so you can continue
  to use it as such.  However, it also has one extra property, `source_host`,
  which can be used to determine if the data was from the Live or Legacy
  CAPI endpoint host.  See PLUGINS.md for more details.

* If any plugin had been attempting to make use of `config.get_int('theme')`,
  then be aware that we've finally moved from hard-coded values to actual
  defined constants.  Example use would be as in:
  ```python
  from config import config
  from theme import theme
  
  active_theme = config.get_int('theme')
  if active_theme == theme.THEME_DARK:
      ...
  elif active_theme == theme.THEME_TRANSPARENT:
      ...
  elif active_theme == theme.THEME_DEFAULT:
      ...
  else:
      ...
  ```
  But remember that all tkinter widgets in plugins will inherit the main UI
  current theme colours anyway.

* The contents of `NavRoute.json` will now be loaded during 'catch-up' when
  EDMarketConnector is (re-)started.  The synthetic `StartUp` (note the 
  capitalisation) event that is emitted after the catch-up ends will have
  `state['NavRoute']` containing this data.

  However, the `Fileheader` event from detecting a subsequent new Journal file
  *will* blank this data again.  Thus, if you're interested in "last plotted
  route" on startup you should react to the `StartUp` event.  Also, note that
  the contents *will* indicate a `NavRouteClear` if that was the last such
  event.

  PLUGINS.md has been updated to reflect this.

* If you've ever been in the habit of running our `develop` branch, please
  don't.  Whilst we try to ensure that any code merged into this branch doesn't
  contain bugs, it hasn't at that point undergone more thorough testing.
  Please use the `stable` branch unless otherwise directed.

* Some small updates have been made in `edmc_data` as a part of reviewing the
  latest update to `coriolis-data`.
  We make no guarantee about keeping these parts of `edmc_data` up to date.
  Any plugins attempting to use that data should look at alternatives, such
  as [FDevIDs/outfitting.csv](https://github.com/EDCD/FDevIDs/blob/master/outfitting.csv).

  A future update might remove those maps, or at least fully deprecate their
  use by plugins.  Please contact us **now** if you actually make use of this
  data.

---

Release 5.6.1
===
This release addresses some minor bugs and annoyances with v5.6.0, especially
for Legacy galaxy players.

In general, at this early stage of the galaxy split, we prefer to continue to
warn Legacy users who have 'send data' options active for sites that only
accept Live data.  In the future this might be reviewed and such warnings
removed such that the functionality *fails silently*.  This might be of use
to users who actively play in both galaxies.

* CAPI queries will now **only be attempted for Live galaxy players**  This is
  a stop-gap whilst the functionality is implemented for Legacy galaxy players.
  Doing so prevents using Live galaxy data whilst playing Legacy galaxy, which
  would be increasingly wrong and misleading.
  1. 'Automatic update on docking' will do nothing for Legacy players.
  2. Pressing the 'Update' button whilst playing Legacy will result in a status
    line message "CAPI for Legacy not yet supported", and otherwise achieve
    nothing.  **The only function of this button is to query CAPI data and
    pass it to plugins, which does *not* include Inara and EDSM**.
  3. A Legacy player trying to use "File" > "Status" will get the message
    "Status: No CAPI data yet" due to depending on CAPI data.
  
  It is hoped to implement CAPI data retrieval and use for Legacy players soon,
  although this will likely entail extending the plugins API to include a new
  function specifically for this.  Thus only updated plugins would support
  this.
* EDDN: Where data has been sourced from the CAPI this application now sends
  a header->gameversion in the format `"CAPI-(Live|Legacy)-<endpoint"` as per
  [the updated documentation](https://github.com/EDCD/EDDN/blob/live/docs/Developers.md#gameversions-and-gamebuild).
  1. As *this* version only queries CAPI for Live players that will only be
  `"CAPI-Live-<endpoint>"` for the time being.

  2. If, somehow, the CAPI host queried matches neither the
  current Live host, the Legacy host, nor the past beta host, you will see
  `"CAPI-UNKNOWN-<endpoint>"`.

  3. As that statement implies, this application will also signal 'Live' if
  `pts-companion.orerve.net` has been used, due to detecting an alpha or beta
  version of the game.  However, in that case the `/test` schemas will be used.
  
  Closes [#1734](https://github.com/EDCD/EDMarketConnector/issues/1734).
* Inara: Only warn about Legacy data if sending is enabled in Settings > Inara.

  Closes [#1730](https://github.com/EDCD/EDMarketConnector/issues/1730).
* Inara: Handling of some events has had a sanity check added so that the
  Inara API doesn't complain about empty strings being sent.  In these cases
  the event will simply not be sent.

  Closes [#1732](https://github.com/EDCD/EDMarketConnector/issues/1732).

* EDSM: EDSM has decided to accept only Live data on its API.  Thus, this
  application will only attempt to send data for Live galaxy players.

  If a Legacy galaxy player has the Settings > EDSM > "Send flight log and
  Cmdr status to EDSM" option active then they will receive an error about
  this at most once every 5 minutes.  Disabling that option will prevent the
  warning.

Plugin Developers
---
* PLUGINS.md has been updated to make it clear that the only use of imports
  from the `config` module are for setting/getting/removing a plugin's own
  configuration, or detecting application shutdown in progress.
* PLUGINS.md has also been updated to add a note about how the `data` passed
  to a plugin `cmdr_data()` is, strictly speaking, an instance of `CAPIData`,
  which is an extension of `UserDict`.  It has some extra properties on it,
  **but these are for internal use only and no plugin should rely on them**.
* As noted above, implementing CAPI data for Legacy players will likely entail
  an additional function in the API provided to plugins.  See
  [#1728](https://github.com/EDCD/EDMarketConnector/issues/1728) for discussion
  about this.

---

Release 5.6.0
===
The major reason for this release is to address the Live versus Legacy galaxy
split [coming in Update 14 of the game](https://www.elitedangerous.com/news/elite-dangerous-update-14-and-beyond-live-and-legacy-modes).
See the section "Update 14 and the Galaxy Split" below for how this might
impact you.

Changes
---

* We now test against, and package with, Python 3.10.8.
* The code for sending data to EDDN has been reworked.  This changes the
  'replay log' from utilising an internal array, backed by a flat file
  (`replay.jsonl`), to an sqlite3 database.

  As a result:
  1. Any messages stored in the old `replay.jsonl` are converted at startup,
    if that file is present, and then the file removed.
  2. All new messages are stored in this new sqlite3 queue before any attempt
    is made to send them.  An immediate attempt is then made to send any
    message not affected by "Delay sending until docked".
  3. Sending of queued messages will be attempted every 5 minutes, unless
    "Delay sending until docked" is active and the Cmdr is not docked in
    their own ship.  This is in case a message failed to send due to an issue
    communicating with the EDDN Gateway.
  4. When you dock in your own ship an immediate attempt to send all queued
    messages will be initiated.
  5. When processing queued messages the same 0.4-second inter-message delay
    as with the old code has been implemented.  This serves to not suddenly
    flood the EDDN Gateway.  If any message fails to send for Gateway reasons,
    i.e. not a bad message, then this processing is abandoned to wait for
    the next invocation.

  The 5-minute timer in point 3 differs from the old code, where almost any
  new message sending attempt could initiate processing of the queue.  At
  application startup this delay is only 10 seconds.

  Currently, the feedback of "Sending data to EDDN..." in the UI status line
  has been removed.

  **If you do not have "Delay sending until docked" active, then the only
  messages that will be at all delayed will be where there was a communication
  problem with the EDDN Gateway, or it otherwise indicated a problem other
  than 'your message is bad'.**
* As a result of this EDDN rework this application now sends appropriate
  `gameversion` and `gamebuild` strings in EDDN message headers.
  The rework was necessary in order to enable this, in case of any queued
  or delayed messages which did not contain this information in the legacy
  `replay.jsonl` format.
* For EDSM there is a very unlikely set of circumstances that could, in theory
  lead to some events not being sent.  This is so as to safeguard against
  sending a batch with a gameversion/build claimed that does not match for
  *all* of the events in that batch.
  
  It would take a combination of "communications with EDSM are slow", more
  events (the ones that would be lost), a game client crash, *and* starting
  a new game client before the 'more events' are sent.

Update 14 and the Galaxy Split
---
Due to the galaxy split [announced by Frontier](https://www.elitedangerous.com/news/elite-dangerous-update-14-and-beyond-live-and-legacy-modes)
there are some changes to the major third-party websites and tools.

* Inara [has chosen](https://inara.cz/elite/board-thread/7049/463292/#463292)
  to only accept Live galaxy data on its API.

  This application will not even process Journal data for Inara after
  2022-11-29T09:00:00+00:00 *unless the `gameversion` indicates a Live client*.
  This explicitly checks that the game's version is semantically equal to or
  greater than '4.0.0'.

  If a Live client is *not* detected, then there is an INFO level logging
  message "Inara only accepts Live galaxy data", which is also set as the main
  UI status line.  This message will repeat, at most, every 5 minutes.

  If you continue to play in the Legacy galaxy only then you probably want to
  just disable the Inara plugin with the checkbox on Settings > Inara.
* All batches of events sent to EDSM will be tagged with a `gameversion`, in
  a similar manner to the EDDN header.

  Ref: [EDSM api-journal-v1](https://www.edsm.net/en/api-journal-v1)
* All EDDN messages will now have appropriate `gameversion` and `gamebuild`
  fields in the `header` as per
  [EDDN/docs/Developers.md](https://github.com/EDCD/EDDN/blob/live/docs/Developers.md#gameversions-and-gamebuild).

  As a result of this you can expect third-party sites to choose to filter data
  based on that.

  Look for announcements by individual sites/tools as to what they have chosen
  to do.

Known Bugs
---
In testing if it had been broken at all due to 5.5.0 -> 5.6.0 changes it has
come to light that `EDMC.EXE -n`, to send data to EDDN, was already broken in
5.5.0.

In addition, there is now some extra 'INFO' logging output which will be
produced by any invocation of `EDMC.EXE`.  This might break third-party use of
it, e.g. [Trade Computer Extension Mk.II](https://forums.frontier.co.uk/threads/trade-computer-extension-mk-ii.223056/).
This will be fixed as soon as the dust settles from Update 14, with emphasis
being on ensuring the GUI `EDMarketConnector.exe` functions properly.

Notes for EDDN Listeners
---
* Where EDMC sourced data from the Journal files it will set `gameversion`
  and `gamebuild` as per their values in `Fileheader` or `LoadGame`, whichever
  was more recent (there are some events that occur between these).
* *If any message was already delayed such that it did not
  have the EDDN header recorded, then the `gameversion` and `gamebuild` will
  be empty strings*.  In order to indicate this the `softwareName` will have
  ` (legacy replay)` appended to it, e.g. `E:D Market Connector Connector
  [Windows] (legacy replay)`.  In general this indicates that the message was
  queued up using a version of EDMC prior to this one.  If you're only
  interested in Live galaxy data then you might want to ignore such messages.
* Where EDMC sourced data from a CAPI endpoint, the resulting EDDN message
  will have a `gameversion` of `CAPI-<endpoint>` set, e.g. `CAPI-market`.
  **At this time it is not 100% certain which galaxy this data will be for, so
  all listeners are advised to ignore/queue such data until this is clarified**.

  `gamebuild` will be an empty string for all CAPI-sourced data.

Plugin Developers
---
* There is a new flag in `state` passed to plugins, `IsDocked`.  See PLUGINS.md
  for details.

---

Release 5.5.0
===

* We now test against, and package with, Python 3.10.7.
* EDDN: Support added for the `FCMaterials` schemas to aid third-party sites in
   offering searches for where to buy and sell Odyssey Micro Resources,
   including on Fleet Carriers with the bar tender facility.

Bug Fixes
---
* EDDN: Abort `fsssignaldiscovered` sending of message if no signals passed
   the checks.
* EDDN: Add Horizons check for location on `fsssignaldiscovered` messages.
* Don't alert the user if the first attempted load of `NavRoute.json` contains
   no route.
* Inara: Don't set `marketID` for `ApproachSettlement` unless it's actually
   present in the event.

Plugin Developers
---
* We now build using the new, `setuptools` mediated py2exe `freeze()` method,
  so we're in the clear for when `distutils` is removed in Python 3.12.

   This shouldn't have any adverse effects on plugins, i.e. all of the same
   Python modules are still packaged as before.
* Support has been added for the `NavRouteClear` event.  We *do* send this
   through to plugins, so that they know the player has cleared the route,
   **but we keep the previously plotted route details in `state['NavRoute']`.**
* The documentation of the return type of `journal_entry()` has been corrected
   to `Optional[str]`.
* FDevIDs files (`commodity.csv` `rare_commodity.csv`) updated to latest
   versions.

Developers
---
* We now build using the new, `setuptools` mediated py2exe `freeze()` method,
  so we're in the clear for when `distutils` is removed in Python 3.12.
* The old `setup.py` file, along with associated `py2exe.cmd` have been removed
   in favour of the new `Build-exe-and-msi.py` file.  Documentation updated.

---

Release 5.4.1
===

* We now test against, and package with, Python 3.10.5.
* If for any reason `EDMarketConnector.exe` fails to shutdown and exit when
  asked to by the upgrade process this should no longer result in a spontaneous
  system reboot.  Closes [#1492](https://github.com/EDCD/EDMarketConnector/issues/1492).

  A manual reboot will still be required to complete the EDMarketConnector
  upgrade process and we make no guarantees about the stability of the
  application until this is done.
* The new EDDN `fsssignaldiscovered/1` schema has been implemented.
* EDSM trace level logging will no longer log API credentials unless explicitly
  asked to, separately from other EDSM API trace logging.

Bug Fixes
---

* EDDN: Ensure we always remove all `_Localised` suffix keys in data.  This
  was missed in some recent new schemas and turned out to be an issue for at
  least `approachsettlement/1`.

---

Release 5.4.0
===

* We now test against, and package with, Python 3.10.4.
* New EDDN schema `fssbodysignals` is now supported.
* Odyssey Update 12 will add `BodyID` to `CodexEntry` journal events, so don't
  overwrite this with an augmentation if it is already present.  We've also
  added the same for `BodyName` in case Frontier ever add that.
* [Translations](https://github.com/EDCD/EDMarketConnector/issues/24) updated. 
  Thanks again to all the contributors.

Bug Fixes
---
* Cross-check the `MarketID` in CAPI data, not only the station name, to ensure
  the data is for the correct station.  Closes [#1572](https://github.com/EDCD/EDMarketConnector/issues/1572).
* Location cross-check paranoia added to several EDDN message types to ensure
  no bad data is sent.
* Ensure we don't send bad BodyID/Name for an orbital station if the player
  uses a taxi.
  Closes [#1522](https://github.com/EDCD/EDMarketConnector/issues/1522).

Developers
---
* Odyssey Update 12 adds a new Journal event, and file, `FCMaterials.json`,
  detailing the available trades at a Fleet Carrier's bar tender.  Support has
  been added for this.  Plugin developers are sent an `FCMaterials` event
  with the full contents of the file.

EDMC.exe
---
This now uses specific exit codes in all cases, rather than a generic
`EXIT_SYS_ERR` (6) for some cases.  See the appropriate line in EDMC.py for
details.

---

Release 5.3.4
===

Whilst EDMarketConnector.exe was fixed for the Odyssey Update 11 difference in
Journal file names, EDMC.exe was not.

* Use the new common function for finding latest journal file in EDMC.py.
* Quietens some NavRoute related logging for the benefit of EDMC.py.  This is
  now at DEBUG level, rather than INFO.


Release 5.3.3
===

Unfortunately 5.3.2 failed to fully address the issues caused by the different
Journal filenames when using the Odyssey Update 11 client.  It's fine if you
run EDMarketConnector first and *then* the game, as the code path that detects
a new file always does just that.

But the code for EDMarketConnector startup to find the current newest Journal
file relied on sorting the filenames and that would mean the new-style names
would always sort as 'oldest'.

This release fixes that code to properly use the file modification timestamp
to determine the newest file on startup.

Release 5.3.2
===

This release contains one change to cope with how Frontier decided to name
the Journal files differently in the Update 11 Odyssey client.

Release 5.3.1
===

This release addresses some issues with newer EDDN code which could cause
erroneous alerts to the player, or sending of bad messages.

* EDDN: Cope with `ApproachSettlement` on login occurring before `Location`,
    such that we don't yet know the name of the star system the player is in.

    Closes [#1484](https://github.com/EDCD/EDMarketConnector/pull/1484)

* EDDN: Cope with `ApproachSettlement` missing planetary coordinates on login
    at/near a settlement in Horizons.

    Closes [#1476](https://github.com/EDCD/EDMarketConnector/pull/1476)

* EDDN: Change the `CodexEntry` "empty string" checks to only apply to those
    values where the schema enforces "must be at least one character".

    This prevents the big 'CodexEntry had empty string, PLEASE ALERT THE EDMC
    DEVELOPERS' message from triggering on, e.g. `NearestDestination` being
    empty, which the schema allows.

    Closes [#1481](https://github.com/EDCD/EDMarketConnector/issues/1481)

Plugin Developers
---

* If you use a sub-class for a widget the core code will no longer break if
    your code raises an exception.  e.g. a plugin was failing due to Python
    3.10 using `collections.abc` instead of `collections`, and the plugin's
    custom widget had a `configure()` method which was called by the core
    theme code on startup or theme change.  This then caused the whole
    application UI to never show up on startup.

    This also applies if you set up a button such that enter/leave on it, i.e.
    mouse in/out, causes the `theme.py` code for that to trigger.

    So, now in such cases the main UI should actually show up, although your
    plugin's UI might look weird due to theming not being properly applied.

    The plugin exception **WILL** be logged, at ERROR level.

---

Release 5.3.0
===

As has sadly become routine now, please read
[our statement about malware false positives](https://github.com/EDCD/EDMarketConnector/wiki/Troubleshooting#installer-and-or-executables-flagged-as-malicious-viruses)
affecting our installers and/or the files they contain.  We are as confident
as we can be, without detailed auditing of python.org's releases and all
the py2exe source and releases, that there is no malware in the files we make
available.

This release is primarily aimed at fixing some more egregious bugs,
shortcomings and annoyances with the application.  It also adds support for
two additional
[EDDN](https://github.com/EDCD/EDDN/blob/live/README.md)
schemas.

* We now test and build using Python 3.10.2.  We do not *yet* make use of any
    features specific to Python 3.10 (or 3.9).  Let us restate that we
    absolutely reserve the right to commence doing so.

* We now set a custom User-Agent header in all web requests, i.e. to EDDN,
    EDSM and the like.  This is of the form:

    `EDCD-EDMarketConnector-<version>`

* "File" -> "Status" will now show the new Odyssey ranks, both the new
    categories and the new 'prestige' ranks, e.g. 'Elite I'.

    **NB: Due to an oversight there are currently no translations for these.**

    Closes [#1369](https://github.com/EDCD/EDMarketConnector/issues/1369).

* Running `EDMarketConnector.exe --reset-ui` will now also reset any changes to
    the application "UI Scale" or geometry (position and size).

    Closes [#1155](https://github.com/EDCD/EDMarketConnector/issues/1155).

* We now use UTC-based timestamps in the application's log files.  Prior to
    this change it was the "local time", but without any indication of the
    applied timezone.  Each line's timestamp has ` UTC` as a suffix now.  We
    are assuming that your local clock is correct *and* the timezone is set
    correctly, such that Python's `time.gmtime()` yields UTC times.

    This should make it easier to correlate application logfiles with in-game
    time and/or third-party service timestamps.

* The process used to build the Windows installers should now always pick up
    all the necessary files automatically.  Prior to this we used a manual
    process to update the installer configuration which was prone to both user
    error and neglecting to update it as necessary.

* If the application fails to load valid data from the `NavRoute.json` file
    when processing a Journal `NavRoute` event, it will attempt to retry this
    operation a number of times as it processes subsequent Journal events.

    This should hopefully work around a race condition where the game might
    not have yet updated `NavRoute.json` at all, or has truncated it to empty,
    when we first attempt this.

    We will also now *NOT* attempt to load `NavRoute.json` during the startup
    'Journal catch-up' mode, which only sets internal state.

    Closes [#1348](https://github.com/EDCD/EDMarketConnector/issues/1155).

* Inara: Use the `<journal log>->Statistics->Bank_Account->Current_Wealth`
    value when sending a `setCommanderCredits` message to Inara to set
    `commanderAssets`.

    In addition, a `setCommanderCredits` message at game login **will now only
    ever be sent at game login**.  Yes, you will **NEED** to relog to send an
    updated balance.  This is the only way in which to sanely keep the
    'Total Assets' value on Inara from bouncing around.

    Refer to [Inara:API:docs:setCommanderCredits](https://inara.cz/inara-api-docs/#event-1).

    Closes [#1401](https://github.com/EDCD/EDMarketConnector/issues/1401).

* Inara: Send a `setCommanderRankPilot` message when the player logs in to the
    game on-foot.  Previously you would *HAVE* to be in a ship at login time
    for this to be sent.

    Thus, you can now relog on-foot in order to update Inara with any Rank up
    or progress since the session started.

    Closes [#1378](https://github.com/EDCD/EDMarketConnector/issues/1378).

* Inara: Fix for always sending a Rank Progress of 0%.

    Closes [#1378](https://github.com/EDCD/EDMarketConnector/issues/1378).

* Inara: You should once more see updates for any materials used in
    Engineering.  The bug was in our more general Journal event processing
    code pertaining to `EngineerCraft` events, such that the state passed to
    the Inara plugin hadn't been updated.

    Such updates should happen 'immediately', but take into account that there
    can be a delay of up to 35 seconds for any data sent to Inara, due to how
    we avoid breaking the "2 messages a minute" limit on the Inara API.

    Closes [#1395](https://github.com/EDCD/EDMarketConnector/issues/1395).

* EDDN: Implement new [approachsettlement/1](https://github.com/EDCD/EDDN/blob/live/schemas/approachsettlement-README.md)
    schema.

* EDDN: Implement new [fssallbodiesfound/1](https://github.com/EDCD/EDDN/blob/live/schemas/fssallbodiesfound-README.md)
    schema.

* EDDN: We now compress all outgoing messages.  This might help get some
    particularly large `navroute` messages go through.

    If any message is now rejected as 'too large' we will drop it, and thus
    not retry it later.  The application logs will reflect this.

    NB: The EDDN Gateway was updated to allow messages up to 1 MiB in size
    anyway.  The old limit was 100 KiB.

    Closes [#1390](https://github.com/EDCD/EDMarketConnector/issues/1390).

* EDDN: In an attempt to diagnose some errors observed on the EDDN Gateway
    with respect to messages sent from this application some additional checks
    and logging have been added.

    **NB: After some thorough investigation it was concluded that these EDDN
    errors were likely the result of long-delayed messages due to use of
    the "Delay sending until docked" option.**

    There should be no functional changes for users.  But if you see any of
    the following in this application's log files **PLEASE OPEN
    [AN ISSUE ON GITHUB](https://github.com/EDCD/EDMarketConnector/issues/new?assignees=&labels=bug%2C+unconfirmed&template=bug_report.md&title=)
    with all the requested information**, so that we can correct the relevant
    code:

    - `No system name in entry, and system_name was not set either!  entry: ...`
    - `BodyName was present but not a string! ...`
    - `post-processing entry contains entry ...`
    - `this.body_id was not set properly: ...`
    - `system is falsey, can't add StarSystem`
    - `this.coordinates is falsey, can't add StarPos`
    - `this.systemaddress is falsey, can't add SystemAddress`
    - `this.status_body_name was not set properly: ...`

    You might also see any of the following in the application status text
    (bottom of the window):

    - `passed-in system_name is empty, can't add System`
    - `CodexEntry had empty string, PLEASE ALERT THE EDMC DEVELOPERS`
    - `system is falsey, can't add StarSystem`
    - `this.coordinates is falsey, can't add StarPos`
    - `this.systemaddress is falsey, can't add SystemAddress`

    Ref: [#1403](https://github.com/EDCD/EDMarketConnector/issues/1403)
    [#1393](https://github.com/EDCD/EDMarketConnector/issues/1393).

Translations
---

* Use a different workaround for OneSky (translations website) using "zh-Hans"
    for Chinese (Simplified), whereas Windows will call this "zh-CN". This is
    in-code and documented with a comment, as opposed to some 'magic' in the
    Windows Installer configuration that had no such documentation. It's less
    fragile than relying on that, or developers using a script/documented
    process to rename the file.

* As noted above we forgot to upload to
    [OneSky](https://marginal.oneskyapp.com/collaboration/project/52710)
    after adding the Odyssey new ranks/categories.  This has now been done,
    and some new phrases await translation.

Plugin Developers
---

We now test against, and package with Python 3.10.2.

* We've made no explicit changes to the Python stdlib, or other modules, we
    currently offer, but we did have to start explicitly including
    `asyncio` and `multiprocessing` due to using a newer version of `py2exe`
    for the windows build.

* We will now include in the Windows installer *all* of the files that `py2exe`
    places in the build directory.  This is vulnerable to a later version of
    our code, python and/or py2exe no longer causing inclusion of a module.

    We have endeavoured to ensure this release contains *at least* all of the
    same modules that 5.2.4 did.

    We are looking into
    [including all of Python stdlib](https://github.com/EDCD/EDMarketConnector/issues/1327),
    but if there's a particular part of this we don't package then please ask
    us to by opening an issue on GitHub.

* We now have an `.editorconfig` file which will instruct your editor/IDE to
    change some settings pertaining to things like indentation and line wrap,
    assuming your editor/IDE supports the file.

    See [Contributing.md->Text formatting](Contributing.md#text-formatting).

* As noted above, prior to this version we weren't properly monitoring
    `EngineerCraft` events.  This caused the `state` passed to plugins to not
    contain the correct 'materials' (Raw, Manufactured, Encoded) counts.

* `config.py` has been refactored into a sub-directory, with the per-OS code
    split into separate files.  There *shouldn't* be any changes necessary to
    how you utilise this, e.g. to determine the application version.

    All forms of any `import` statement that worked before should have
    unchanged functionality.

* We now include [FDevIDS](https://github.com/EDCD/FDevIDs) as a
    sub-repository, and use its files directly for keeping some game data up to
    date.  This should hopefully mean we include, e.g. new ships and modules
    for loadout exports in a more timely manner.

    Developers of third-party plugins should never have been using these files
    anyway, so this shouldn't break anything for them.

* It's unlikely to affect you, but our `requirements-dev.txt` now explicitly
    cites a specific version of `setuptools`.  This was necessary to ensure we
    have a version that works with `py2exe` for the windows build process.

    If anything this will ensure you have a *more up to date* version of
    `setuptools` installed.

---
---

Release 5.2.4
===
This is a *very* minor update that simply imports the latest versions of
data files so that some niche functionality works properly.

* Update `commodity.csv` and `rare_commodity.csv` from the latest
  [EDCD/FDevIDs](https://github.com/EDCD/FDevIDs) versions.  This addresses
  an issue with export of market data in Trade Dangerous format containing
  `OnionHeadC` rather than the correct name, `Onionhead Gamma Strain`, that
  Trade Dangerous is expecting.

  This will only have affected Trade Dangerous users who use EDMarketConnector
  as a source of market data.

---

Release 5.2.3
===

This release fixes one bug and fixes some example code.

* Odyssey changed the order of some Journal events.  This caused our logic 
  for tracking the following to break, and thus not report them ever to Inara:

    - Ship Combat, Trade and Exploration ranks.
    - On-foot Combat and Exobiologist ranks.
    - Engineer unlocks and progress.
    - Reputations with Major Factions (Superpowers).
  
  This is now fixed and the current state of all of these will be correctly 
  reported to Inara if you have API access for it configured.

Developers
---

* Now built using Python 3.9.9.

* Updated [PLUGINS.md](https://github.com/EDCD/EDMarketConnector/blob/main/PLUGINS.md#packaging-extra-modules)
  to state that we don't actually include *all* of Python's standard library.

* The [click_counter](https://github.com/EDCD/EDMarketConnector/tree/main/docs/examples/click_counter)
  example plugin code has been corrected to both actually work fully, and pass
  our linting.

---

Release 5.2.2
===

This release adds one new feature and addresses some bugs.  We've also 
updated to using Python 3.9.8.

* Windows now has "minimize to system tray" support.

    - The system tray icon will always be present.
    - There is a new option on the Settings > Appearance tab - 
     `Minimize to system tray`.
    - When this new option is active, minimizing the application will *also* 
      hide the taskbar icon.
    - When the new option is not active, the application will minimize to the 
      taskbar as normal.

Bug Fixex
---

* If a CAPI query failed in such a way that no `requests.Response` object 
  was made available we attempted to blindly dump the non-existent object.  
  We now check that it actually exists, and log the specifics of the exception.

* A user experienced the game writing a NavRoute.json file without a 
  `Route` array, which caused the application to attempt sending a badly formed
  `navroute` message to EDDN.  That message was then remembered and constantly 
  retried.

    - We now sanity check the NavRoute.json contents to be sure there *is* a
      `Route` array, even if it is empty.  If it's not present no attempt 
      to send the EDDN message will be made.
      
      If this scenario occurs the user will see a status line message `No 
      'Route' array in NavRoute.json contents`.

    - For any EDDN message that receives a 400 status back we will drop it 
      from the replay log.

Release 5.2.1
===

This release primarily addresses the issue of the program asking for 
Frontier authorization much too often.

* Actually utilise the Frontier Refresh Token when the CAPI response is 
  "Unauthorized".  The re-factoring of this code to make CAPI queries 
  threaded inadvertently prevented this.

Release 5.2.0
===

* The 'Update' button is disabled if CQC/Arena is detected.

* Frontier CAPI queries now run in their own thread.  There should be no
  change in functionality for users.   This affects both EDMarketConnector 
  (GUI) and EDMC (command-line).

* `File` > `Status` will now use cached CAPI data, rather than causing a fresh
  query.  **Currently if data has not yet been cached nothing will happen when
  trying to use this**.

* Trying to use `File` > `Status` when the current commander is unknown, or
  there is has been no CAPI data retrieval yet, will now result in the 'bad'
  sound being played and an appropriate status line message.

* `File` > `Save Raw Data` also now uses the cached CAPI data, rather than 
  causing a fresh query.  This will write an empty JSON `{}` if no data is
  yet available.
 
* New [docs/Licenses/](docs/Licenses/) directory containing all relevant 
  third-party licenses for the software this application uses.

* `Settings` > `Output` > `File Location` 'Browse' button will now always be
  available, even if no output options are active.

* The 'no git installed' logging when running from source is now at INFO 
  level, not ERROR.  This will look less scary.

* EDMarketConnetor command-line arguments have been re-ordered into
  logical groups for `--help` output.

* Support added for several new EDDN schemas relating to specific Journal 
  events.  The live EDDN server has been updated to support these.

  Schema support added for:
  - `codexentry/1`
  - `fssdiscoveryscan/1`
  - `navbeaconscan/1`
  - `navroute/1`
  - `scanbarycentre/1`

* If a message to EDDN gets an 'unknown schema' response it will **NOT** be
  saved in the replaylog for later retries, instead being discarded.

Bug Fixes
---

* Pressing the 'Update' button when in space (not docked, not on a body
  surface) will no longer cause a spurious "Docked but unknown station: EDO
  Settlement?" message.

* A bug preventing `--force-localserver-auth` from working has been fixed.
  
* `horizons` and `odyssey` flags should now always be set properly on *all*
  EDDN messages.  The `horizons` flag was missing from some.

Developers
---

* Now built using Python 3.9.7.

* New `journal_entry_cqc()` function for plugins to receive journal events
  *specifically and **only** when the player is in CQC/Arena*.  This allows 
  for tracking things that happen in CQC/Arena without polluting 
  `journal_entry()`.  See [PLUGINS.md](PLUGINS.md) for details.

* Command-line argument `--trace-all` to force all possible `--trace-on` to be
  active.

* Contributing.md has been updated for how to properly use `trace_on()`.

* EDMC.(py,exe) now also makes use of `--trace-on`.

* EDMarketConnector now has `--capi-pretend-down` to act as if the CAPI
  server is down.

* Killswitches now have support for removing key/values entirely, or forcing
  the value.  See [docs/Killswitches.md](docs/Killswitches.md) for details.

* `state['Odyssey']` added, set from `LoadGame` journal event.

* You can now test against a different EDDN server using `--eddn-url` 
  command-line argument.  This needs to be the *full* 'upload' URL, i.e. for
  the live instance this is `https://eddn.edcd.io:4430/upload/`.

* New command-line argument `--eddn-tracking-ui` to track the EDDN plugin's
  idea of the current BodyName and BodyID, from both the Journal and 
  Status.json.

---

Release 5.1.3
===

* Attempt to flush any pending EDSM API data when a Journal `Shutdown` or 
  `Fileheader` event is seen.  After this, the data is dropped.  This ensures
  that, if the user next logs in to a different commander, the data isn't then
  sent to the wrong EDSM account.

* Ensure a previous Journal file is fully read/drained before starting 
  processing of a new one.  In particular, this ensures properly seeing the end
  of a continued Journal file when opening the continuation file.

* New config options, in a new `Privacy` tab, to hide the current Private 
  Group, or captain of a ship you're multi-crewing on.  These usually appear
  on the `Commander` line of the main UI, appended after your commander name,
  with a `/` between.

* EDO dockable settlement names with `+` characters appended will no longer 
  cause 'server lagging' reports.
  
* Don't force DEBUG level logging to the
  [plain log file](https://github.com/EDCD/EDMarketConnector/wiki/Troubleshooting#plain-log-file)
  if `--trace` isn't used to force TRACE level logging.  This means logging
  *to the plain log file* will once more respect the user-set Log Level, as in
  the Configuration tab of Settings.

  As its name implies, the [debug log file](https://github.com/EDCD/EDMarketConnector/wiki/Troubleshooting#debug-log-files)
  will always contain at least DEBUG level logging, or TRACE if forced.

(Plugin) Developers
---

* New EDMarketConnector option `--trace-on ...` to control if certain TRACE
  level logging is used or not.  This helps keep the noise down whilst being
  able to have users activate choice bits of logging to help track down bugs.

  See [Contributing.md](Contributing.md#use-the-appropriate-logging-level) for
  details.

* Loading of `ShipLocker.json` content is now tried up to 5 times, 10ms apart,
  if there is a file loading, or JSON decoding, failure.  This should 
  hopefully result in the data being loaded correctly if a race condition with
  the game client actually writing to and closing the file is encountered.

* `config.get_bool('some_str', default=SomeDefault)` will now actually honour
  that specified default.

Release 5.1.2
===

* A Journal event change in EDO Update 6 will have caused some translated
  suit names to not be properly mapped to their sane versions.  This change
  has now been addressed and suit names should always come out as intended in
  the EDMarketConnector.exe UI.

* There is a new command-line argument to cause all Frontier Authorisation to
  be forgotten:  `EDMarketConnector.exe --forget-frontier-auth`.
 
* Situations where Frontier CAPI data doesn't agree on the location we have
  tracked from Journal events will now log more useful information.

Bug Fixes
---

* The code should now be robust against the case of any Journal event name
  changing.

Plugin Developers
---

* We now store `GameLanguage`, `GameVersion` and `GameBuild` in the `state`
  passed to `journal_entry()` from the `LoadGame` event.

* Various suit data, i.e. class and mods, is now stored from relevant
  Journal events, rather than only being available from CAPI data.  In
  general, we now consider the Journal to be the canonical source of suit
  data, with CAPI only as a backup.

* Backpack contents should now track correctly if using the 'Resupply' option
  available on the ship boarding menu.

* We now cache the main application version when first determined, so
  that subsequent references to `config.appversion()` won't cause extra log
  spam (which was possible when, e.g. having a git command but using non-git
  source).

Release 5.1.1
===

The big change in this is adjustments to be in line with Journal changes in 
Elite Dangerous Odyssey 4.0.0.400, released 2021-06-10, with respect to the
Odyssey materials Inventory.

**This update is mandatory if you want EDMarketConnector to update Inara.cz 
with your Odyssey inventory.**

* `ShipLockerMaterials` is dead, long live `ShipLocker`.  Along with other 
  changes to how backpack inventory is handled we should now actually be 
  able to fully track all Odyssey on-foot materials and consumables without 
  errors.
  
* Inara plugin adjusted to send the new `ShipLocker` inventory to Inara.cz.
  This is *still* only your *ship* inventory of Odyssey materials, not 
  anything currently in your backpack whilst on foot.
  See [this issue](https://github.com/EDCD/EDMarketConnector/issues/1162)
  for some quotes from Artie (Inara.cz developer) about *not* including 
  backpack contents in the Inara inventory.  

* Errors related to sending data to EDDN are now more specific to aid in 
  diagnoising issues.

* Quietened some log output if we encounter connection errors trying to 
  utilise the Frontier CAPI service.
  
Translations
---
We believe that nothing should be worse in this version compared to 5.1.1, 
although a small tweak or two might have leaked through.

We'll be fully addressing translations in a near-future release after we've 
conclude the necessary code level work for the new system.  Nothing should 
change for those of you helping on OneSky, other than at most the 
'comments' on each translation.  They should be more useful!

Pending that work we've specifically chosen *not* to update any 
translations in this release, so they'll be the same as released in 5.1.0.

Bug Fixes
---

* Handle where the `Backpack.json` file for a `Backpack` event is a zero length
  file.  Closes #1138.
  
* Fixed case of 'Selection' in 'Override Beta/Normal Selection' text on
  Settings > Configuration.  This allows translations to work.

Plugin Developers
---
* We've updated [Contributing.md](./Contributing.md) including:

  1. Re-ordered the sections to be in a more logcial and helpful order.
  1. Added a section about choosing an appropriate log level for messages.
  1. fstrings now mandatory, other than some use of `.format()` with respect to
  translated strings.

* [docs/Translations.md](./docs/Translations.md) updated about a forthcoming 
  change to how we can programmatically check that all translation strings 
  have a proper comment in 'L10n/en.template' to aid translators.

* `state` passed to `journal_entry()` now has `ShipLockerJSON` which contains 
  the `json.load()`-ed data from the new 'ShipLocker.json' file.  We do 
  attempt to always load from this file, even when the `ShipLocker` Journal 
  event itself contains all of the data (which it does on startup, embark and 
  disembark), so it *should* always be populated when plugins see any event
  related to Odyssey inventory.

Release 5.1.0
===

* Updates to how this application utilises the Inara.cz API.
  1. The current state of your ShipLockerMaterials (MicroResources for Odyssey
     Suit and handheld Weapons upgrading and engineering) will now be sent. 
     Note that we can't reliably track this on the fly, so it will only 
     update when we see a full `ShipLockerMaterials` Journal event, such as 
     at login or when you disembark from any vehicle.
  1. Odyssey Suits and their Loadouts will now be sent.
  1. When you land on a body surface, be that in your own ship, in a Taxi, 
     or in a Dropship.  Depending on the exact scenario a Station might be 
     sent along with this.
     
* You can now both edit the 'normal' and 'beta' coriolis.io URLs, and 
  choose which of them are used.  'Auto' means allowing the application to 
  use the normal one when you're running the live game, or the beta version 
  if running a beta version of the game.
  
* Suit names will now be displayed correctly when we have pulled the data 
  from the Frontier CAPI, rather than Journal entries.
  
* Many translations updated once more, especially for new strings.  Thanks 
  as always to those contributing!

Bug Fixes
---

* Don't assume we have an EDSM Commander Name and/or API key just because 
  we know a game Commander name.  This came to light during the 
  investigation of
  "[EDSM Plugin sent wrong credit balance when switching accounts](https://github.com/EDCD/EDMarketConnector/issues/1134)".
  We're still investigating that bug report.

Plugin Developers
---

There are some new members of the `state` dictionary passed to 
`journal_entry()`; Taxi, Dropship, Body and BodyType.  See
[PLUGINS.md](./PLUGINS.md) for the details.

Release 5.0.4
===

This is a minor bugfix release, ensuring that Odyssey Suit names (and loadout) 
will actually display if you're in your ship on login and never leave it.

NB: This still requires a Frontier CAPI data pull, either automatically 
because you're docked if you have that option set, or by pressing the 
'Update' button.  We can't display data when we don't have it from either 
CAPI or Journal sources.  You'll also see '`<Unknown>`' between the time we 
see the Journal LoadGame event during login and when there's either a 
Journal suit-related event, or a CAPI data pull completes.

Release 5.0.3
===

* You can now click on a 'cell' in the "File" > "Status" popup to copy that 
  text to the clipboard.  This was a relatively easy, and non-intrusive, code 
  change.  We'll look at richer, fuller, copy functionality in the future.

* Suit names, for all grades, should now be displaying as just the relevant 
  word, never a symbol, and with the redundant 'suit' word(s) from all 
  languages removed.  Note that Frontier have *not* translated the 
  following, so neither do we: "Artemis", "Dominator", "Maverick".  The 'Flight 
  Suit' should, approximately, use the Frontier-supplied translation for 
  'Flight' in this context.  In essence the displayed name is now as short 
  as possible whilst disambiguating the suit names from each other.
  
Bug Fixes
---

* The check for "source, but with extra changes?" in appversion will now 
  not cause an error if the "git" command isn't available.  Also, the extra 
  text added to the build number is now ".DIRTY".

* Actually properly handle the "you just made progress" version of the 
  `EngineerProgress` Journal event, so that it doesn't throw errors.
  
Plugin Developers
---

* The backpack and ship locker tracking of micro-resources **might** now 
  actually be correct with respect to 'reality' in-game.  This is in part 
  thanks to Frontier changes to some events in 4.0.0.200.

* Suit names will now only be sourced from Journal events if the
  application didn't (yet) have the equivalent CAPI data.

* The displayed Suit name is stored in an extra "edmcName" key within
  `state['Suits']` and `state['SuitCurrent']`.  What was found in the 
  Journal or CAPI data is still present in the "name" and "locName" values.
  
* The "language", "gameversion" and "build" values from the "Fileheader" event
  are all now stored in `state[]` fields.  See [PLUGINS.md](./PLUGINS.md) for
  updated documentation.

* We have a new [Contributing.md](./Contributing.md) policy of adding 
  comments in a defined format when we add or change code such that there's a
  'hack', 'magic' or 'workaround' in play.  You might find some of this 
  enlightening going forwards.
  
Release 5.0.2
===

This release is primarily aimed at getting the UI "`Suit: ...`" line working 
properly.

* The "`Suit: ...`" UI line should now function as best it can given the 
  available data from the game.  It should not appear if you have launched 
  the Horizons version of the game, even if your account has Odyssey 
  enabled.  You might see "`<Unknown>`" as the text when this application 
  does not yet have the required data.
  
* Changed the less than obvious "`unable to get endpoint: /profile`" error 
  message to "`Frontier CAPI query failure: /profile`", and similarly for the 
  other CAPI endpoints we attempt to access.  This new form is potentially 
  translated, but translators need time to do that.

  In addition the old message "`Received error {r.status_code} from server`"
  has been changed to "`Frontier CAPI server error: {r.status_code}`" and is 
  potentially translated.

* The filenames used for 'Market data in CSV format file' will now be sane, 
  and as they were before 5.0.0.
  
* Linux: 'Shipyard provider' will no longer default to showing 'False' if 
  no specific provider has been selected.
  
Plugin Developers
---

* Extra `Flagse` values added in the live release of Odyssey have been added to
  `edmc_data.py`.

* Odyssey 'BackPack' values should now track better, but might still not be 
  perfect due to Journal bugs/shortcomings.
  
* `state` passed to `journal_entry()` now has a `BackpackJSON` (note the case)
  member which is a copy of the data from the `Backpack.json` (yes, that's 
  currently the correct case) file that is written when there's a `BackPack`
  (guess what, yes, that is currently the correct case) event written to 
  the Journal.
  
* `state['Credits']` tracking is almost certainly not perfect.  We're 
  accounting for the credits component of `SuitUpgrade` now, but there 
  might be other such we've yet accounted for.

* `state['Suits']` and associated other keys should now be tracking from 
  Journal events, where possible, as well as CAPI data.
  
* There is a section in PLUGINS.md about how to package an extra Python 
  module with your plugin.  Note the new caveat in
  [PLUGINS.md:Avoiding-pitfalls](./PLUGINS.md#avoiding-potential-pitfalls)
  about the name of your plugin's directory.

Release 5.0.1
===

The main reason for this release is to add an 'odyssey' boolean flag to all 
EDDN messages for the benefit of listeners, e.g. eddb.io, inara.cz,
edsm.net, spansh.co.uk, etc.  **Please do update so as to make their lives 
easier once Odyssey has launched!**

* Translations have been updated again.  Thanks to all the contributors.
  See [wiki:Translations](https://github.com/EDCD/EDMarketConnector/wiki/Translations)
  and [Translations welcome](https://github.com/EDCD/EDMarketConnector/issues/24)
  for links and discussion if you want to help.
  
* Changed the error message "`Error: Frontier server is down`" to
  "`Error: Frontier CAPI didn't respond`" to make it clear this pertains to 
  the CAPI and not the game servers.

Killswitches
---

In the 5.0.0 changelog we said:

  <blockquote>We will **NOT** be using this merely to try and get some
  laggards to upgrade.</blockquote>

However, from now on there is an exception to this.  **After** this 
release any subsequent -beta or -rc versions will be killswitched *after* 
their full release is published.

For example, if we put out a `5.0.2-beta1` and `5.0.2-rc1` before the full 
`5.0.2`, then when `5.0.2` was published we would activate all available 
killswitches for versions `5.0.2-beta1` and `5.0.2-rc1`.  In this example
`5.0.1` would **not** be killswitched as part of *this policy* (but still 
could be if, e.g. a data corruption bug was found in it).

In general please do **not** linger on any -beta or -rc release if there 
has been a subsequent release.  Upgrade to the equivalent full release once it
is published.

Plugin Developers
---

* Please make the effort to subscribe to GitHub notifications of new 
EDMarketConnector releases:

  1. Login to [GitHub](https://github.com).
  2. Navigate to [EDMarketConnector](https://github.com/EDCD/EDMarketConnector).
  3. Click the 'Watch' (or 'Unwatch' if you previously set up any watches on 
  us).  It's currently (2021-05-13) the left-most button of 3 near the 
  top-right of the page.
  4. Click 'Custom'.
  5. Ensure 'Releases' is selected.
  6. Click 'Apply'.
  
  This way you'll be aware, as early as possible, of any -beta and -rc 
  changelogs and changes that might affect your work.

* `state` passed to `journal_entry()` has a new member `Odyssey` (note the 
  capital `O`) which is a boolean indicating if the `LoadGame` event both has 
  an `Odyssey` key, and if so, what the value was.  Defaults to `False`.

* PLUGINS.md updated to document the `state['Horizons']` flag that has been 
  present in it since version 3.0 of the game.
  
* The `stations.p` and `systems.p` files that were deprecated in 5.0.0 have 
  now also been removed in git.  As this release is made they will no 
  longer be in the `develop`, `main` or `stable` branches.  If you truly 
  need to find a copy look at the `Release/4.2.7` tag, but do read the 5.0.0
  changelog for why we stopped using them and what you can change to also 
  not need them.
  
Release 5.0.0
===

Python 3.9
---
* We now test against, and package with, Python 3.9.5.

  **As a consequence of this we no longer support Windows 7.  
  This is due to
  [Python 3.9.x itself not supporting Windows 7](https://www.python.org/downloads/windows/).
  The application (both EDMarketConnector.exe and EDMC.exe) will crash on
  startup due to a missing DLL.**

  This should have no other impact on users or plugin developers, other
  than the latter now being free to use features that were introduced since the
  Python 3.7 series.

  Developers can check the contents of the `.python-version` file
  in the source (it's not distributed with the Windows installer) for the
  currently used version in a given branch.

This Update Is Mandatory
---

This release is a **mandatory upgrade for the release of Elite Dangerous 
Odyssey**.  Any bug reports against earlier releases, pertaining to Odyssey or
not, will be directed to reproduce them with 5.0.0 or later.  There are also
minor bugs in 4.2.7 and earlier that have been fixed in this version.  There
will **NOT** be another 4.2.x release.

The major version has been incremented not for Odyssey support, but because 
we have made some minor breaking changes to the APIs we provide for plugin 
developers.

Due to these plugin API changes (see below) users might need to update their
plugins.  A check of all the
[Plugins we know about](https://github.com/EDCD/EDMarketConnector/wiki/Plugins#available-plugins---confirmed-working-under-python-37)
only found one with an issue related to the move to `edmc_data.py`, the
developer was informed and the issue addressed.

Other plugins should, at most, log deprecation warnings about the
`config` changes (again, see below).

**In the first instance please report any issues with plugins to *their*
developers, not us.  They can contact us about EDMC core code issues if
they find such in their investigations.**

All plugin developers would benefit from having a GitHub account and then 
setting up a watch on [EDMarketConnector](https://github.com/EDCD/EDMarketConnector/)
of at least 'Releases' under 'Custom'.

NB: If you had any beta or -rc1 of 5.0.0 installed and see anything weird 
with this full release it would be advisable to manually uninstall, confirm 
the installation directory (default `c:\Program Files (x86)\EDMarketConnector`)
is empty, and then re-install 5.0.0 to be sure you have a clean, working, 
install.  Anyone upgrading from 4.2.7 or earlier shouldn't see any issues 
with this.

Changes and Enhancements
---

* If the application detects it's running against a non-live (alpha or beta)
  version of the game it will append " (beta)" to the Commander name on the 
  main UI.

* Updated translations.  Once more, thanks to all the translators!

* We now sanity check a returned Frontier Authentication token to be sure
  it's for the current Commander.  If it's not you'll see
  `Error: customer_id doesn't match!` on the bottom status line.  Double-check
  you're using the correct credentials when authing!

* New 'Main window transparency' slider on `Settings` > `Appearance`.

* New command-line argument for EDMarketConnector.exe `--reset-ui`.  This will:

  1. Reset to the default Theme.
  2. Reset the UI transparency to fully opaque.

  The intention is this can be used if you've lost sight of the main window
  due to tweaking these options.
  
  There is a new file `EDMarketConnector - reset-ui.bat` to make utilising 
  this easy on Windows.

* New CL arg for EDMarketConnector.exe `--force-edmc-protocol`.
  This is really only of use to core developers (its purpose being to force
  use of the `edmc://` protocol for Frontier Auth callbacks, even when not
  'frozen').

* Linux config will be flushed to disk after any change.  This means that
  EDMC.py can now actually make use of the latest CAPI auth if it's been
  updated by EDMarketConnector.py since that started.
  
  If you want to run multiple instances of the application under Linux then 
  please check the updated [Troubleshooting: Multi-Accounting](https://github.com/EDCD/EDMarketConnector/wiki/Troubleshooting#multi-accounting)
  wiki entry.

* Linux and macOS: You can now set a font name and size in your config file.  
  Ensuring this is a TTF font, rather than a bitmap font, should allow the
  application UI scaling to work.

  1. 'font' - the font name to attempt using
  2. 'font_size' - the font size to attempt using.

  There is no UI for this in Preferences, you will need to edit your
  [config file](https://github.com/EDCD/EDMarketConnector/wiki/Troubleshooting#location-of-configuration-files)
  to set or change it, and then restart the application.

  This is not supported on Windows so as not to risk weird bugs.  UI
  Scaling works on Windows without this.

* We now also cite the git 'short hash' in the version string.  For a Windows
  install of the application this is sourced from the `.gitversion` file
  (written during the build process).

  When running from source we attempt to use the command `git rev-parse --short HEAD`
  to obtain this.  If this doesn't work it will be set to 'UNKNOWN'.

* We have added a 'killswitch' feature to turn off specific functionality if it
  is found to have a bug.  An example use of this would be in an "oh
  shit! we're sending bad data to EDDN!" moment so as to protect EDDN
  listeners such as EDDB.

  If we ever have to use this we'll announce it clearly and endeavour to
  get a fixed version of the program released ASAP.  We will **NOT** be
  using this merely to try and get some laggards to upgrade.
  
  Plugin Developers: See [Killswitches.md](./docs/Killswitches.md) for more 
  information about this.

* Our logging code will make best efforts to still show class name and
  other such fields if it has trouble finding any of the required data for
  the calling frame.  This means no longer seeing `??:??:??` when there is
  an issue with this.

* macOS: We've managed to test the latest code on macOS Catalina.  Other than
  [keyboard shortcut support not working](https://github.com/EDCD/EDMarketConnector/issues/906)
  it appears to be working.

* We've pulled the latest Coriolis data which might have caused changes to
  ship and module names as written out to some files.

Odyssey
---

Every effort was made during the Odyssey Alphas to ensure that this 
application will continue to function correctly with it.  As always, make a
[Bug Report](https://github.com/EDCD/EDMarketConnector/issues/new?assignees=&labels=bug%2C+unconfirmed&template=bug_report.md&title=)
if you find anything not working, but be sure to check our
[Known Issues](https://github.com/EDCD/EDMarketConnector/issues/618) first.

* A new UI element 'Suit' now appears below 'Ship' when applicable. It
  details the type of suit you currently have equipped and its Loadout name.  
  This UI element is collapsed/hidden if no suit/on-foot state is detected,
  e.g. not playing Odyssey.

* Note that we can only reliably know about Suits and their Loadouts from a 
  CAPI data pull (which is what we do automatically on docking if 
  configured to do so, or when you press the 'Update' button).  We do 
  attempt to gather this data from Journal events as well, but if you 
  switch to a Suit Loadout that hasn't been mentioned in them yet we won't 
  be able to display that until the next CAPI data pull.
  
If anyone becomes aware of a 'suit loadouts' site/tool, a la Coriolis/EDSY 
but for Odyssey Suits, do let us know so we can add support for it!
We're already kicking around ideas to e.g. place JSON text in the clipboard 
if the Suit Loadout is clicked.

Bug Fixes
---

* Fix ship loadout export to files to not trip up in the face of file encoding
  issues. This relates to the 'Ship Loadout' option on the 'Output' tab of
  Settings/Preferences.

* Ship Type/Name will now be greyed out, and not clickable, if we don't
  currently have loadout information for it.  This prevents trying to send an
  empty loadout to your shipyard provider.

* Bug fixed when handling CAPI-sourced shipyard information.  This happens
  due to a Frontier bug with not returning shipyard data at all for normal
  stations.

  It has been observed that Frontier has fixed this bug for Odyssey.

* Don't try to get Ship information from `LoadGame` event if directly in CQC.

* Inara: Don't attempt to send an empty
  `setCommanderReputationMajorFaction` API call.  This quietens an error
  from the Inara API caused when a Cmdr literally has no Major Faction
  Reputation yet.

Code Clean Up
-------------

* Code pertaining to processing Journal events was reworked and noisy logging
  reduced as a consequence.

* A little TRACE logging output has been commented out for now.

* The code for `File` > `Status` has been cleaned up.

* Localisation code has been cleaned up.

* Code handling the Frontier Authorisation callback on Windows has been
  cleaned up.

* A lot of general code cleanup relating to: Inara, outfitting, Frontier
  CAPI, hotkey (manual Updates), dashboard (Status.json monitoring),
  commodities files, and ED format ship loadout files.

Plugin Developers
---

* The files `stations.p` and `systems.p` have been removed from the Windows
  Installer.  These were never intended for third-party use.  Their use in
  core code was for generating EDDB-id URLs, but we long since changed the
  EDDB plugin's handlers for that to use alternate URL formats based on
  game IDs or names.

  If you were using either to lookup EDDB IDs for systems and/or stations
  then please see how `system_url()` and `station_url()` now work in
  `plugins/eddb.py`.

  This change also removed the core (not plugin) `eddb.py` file which
  generated these files.  You can find it still in the git history if needs
  be.  It had gotten to the stage where generating `systems.p` took many
  hours and required 64-bit Python to have any hope of working due to
  memory usage.

* All static data that is
  [cleared for use by plugins](https://github.com/EDCD/EDMarketConnector/blob/main/PLUGINS.md#available-imports)
  is now in the file
  `edmc_data.py` and should be imported from there, not *any* other module.

  The one thing we didn't move was the 'bracket map' dictionaries in `td.py`
  as they're for use only by the code in that file.

  All future such data will be added to this file, and we'll endeavour not
  to make breaking changes to any of it without increasing our Major version.

* `config.appversion()` is now a function that returns a `semantic_version.Version`.
  In contexts where you're expecting a string this should mostly
  just work.  If needs be wrap it in `str()`.
  
  For backwards compatibility with pre-5.0.0 you can use:

```python
    from config import appversion

    if callable(appversion):
        edmc_version = appversion()
    else:
        edmc_version = appversion
```

* Example plugin
  [plugintest](https://github.com/EDCD/EDMarketConnector/tree/main/docs/examples/plugintest)
  updated.  This includes an example of how to check core EDMC version if needs
  be.  This example is also in
  [PLUGINS.md](https://github.com/EDCD/EDMarketConnector/blob/main/PLUGINS.md#checking-core-edmc-version).

* `config.py` has undergone a major rewrite.  You should no longer be using
  `config.get(...)` or `config.getint(...)`, which will both give a
  deprecation warning.  
  Use instead the correct `config.get_<type>()` function:

  * `config.get_list(<key>)`
  * `config.get_str(<key>)`
  * `config.get_bool(<key>)`
  * `config.get_int(<key>)`

  Setting still uses `config.set(...)`.

  So:

    1. Replace all instances of `config.get()` and `config.getint()` as above.
    2. For ease of maintaining compatibility with pre-5.0.0 versions include 
       this code in at least one module/file (no harm in it being in all that 
       manipulate plugin config):
  
```
from config import config

# For compatibility with pre-5.0.0
if not hasattr(config, 'get_int'):
    config.get_int = config.getint

if not hasattr(config, 'get_str'):
    config.get_str = config.get

if not hasattr(config, 'get_bool'):
    config.get_bool = lambda key: bool(config.getint(key))

if not hasattr(config, 'get_list'):
    config.get_list = config.get
```

* Utilising our provided logging from a class-level, i.e. not a solid 
  instance of a class, property/function will now work.

* We now change the current working directory of EDMarketConnector.exe to
  its location as soon as possible in its execution.  We're also
  paranoid about ensuring we reference the full path to the `.gitversion` file.

  However, no plugin should itself call `os.chdir(...)` or equivalent.  You'll
  change the current working directory for all core code and other plugins as
  well (it's global to the whole **process**, not per-thread).  Use full
  absolute paths instead (`pathlib` is what to use for this).

* The `state` dict passed to plugins in `journal_entry()` calls (which is 
  actually `monitor.state` in the core code) has received many additions 
  relating to Odyssey, as well as other fixes and enhancements.

    1. Support has been added for the `NavRoute` (not `Route` as v28 of the
  official Journal documentation erroneously labels it) Journal event and
  its associated file `NavRoute.json`.  See [PLUGINS.md:Events documentation](https://github.com/EDCD/EDMarketConnector/blob/main/PLUGINS.md#journal-entry)

    1. Similarly, there is now support for the `ModuleInfo` event and its
  associated `ModulesInfo.json` file.

    1. `state['Credits']` - until now no effort was made to keep this 
    record of the credits balance up to date after the initial `LoadGame`
    event.  This has now been addressed, and the balance should stay in sync
    as best it can from the available Journal events.  It will always correct
    back to the actual balance on each CAPI data pull or game relog/restart.

    1. `state['Cargo']` now takes account of any `CargoTransfer` events.
    This was added to the game in the Fleet Carriers update, but also covers
    transfers to/from an SRV.

    1. `state['OnFoot']` is a new boolean, set true whenever we detect
     the Cmdr is on-foot, i.e. not in any type of vehicle (Cmdr's own ship,
     SRV, multi-crew in another Cmdr's ship, Apex taxi, or a Dropship).

    1. `state['Suits']` and `state['SuitLoadouts']` added as `dict`s containing
    information about the Cmdr's owned Suits and the Loadouts the Cmdr has
    defined to utilise them (and on-foot weapons).
    Note that in the raw CAPI data these are arrays if all members 
    contiguously exist, else a dictionary, but we have chosen to always coerce
    these to a python `dict` for simplicity.  They will be empty `dict`s, not
    `None` if there is no data.      
    We use the CAPI data names for keys, not the Journal ones - e.g. `slots`
    for weapons equipped, not `Modules`.
    The `id` field found on e.g. weapon details in suit loadouts may be `None`
    if we got the data from the Journal rather than the CAPI data.
    NB: This data is only guaranteed up to date and correct after a fresh CAPI
    data pull, as the current Journal events don't allow for updating it on the
    fly (this should change in a future Odyssey patch).
       
    1. `state['SuitCurrent']` and `state['SuitLoadoutCurrent']` contain the
       obvious "currently in use" data as per the Suits/SuitLoadouts.
       
    1. Tracking of the new Odyssey 'Microresources' has been added:
       1. `Component` - `dict` for 'Ship Locker' inventory.
       1. `Item` - `dict` for 'Ship Locker' inventory.
       1. `Consumable` - `dict` for 'Ship Locker' inventory.
       1. `Data` - `dict` for 'Ship Locker' inventory.
       1. `BackPack` - on-foot inventory, a `dict` containing again 
          dicts for `Component`, `Item`, `Consumable` and `Data`.
    However note that the lack of a Journal event when throwing a grenade, 
    along with no `BackPackMaterials` event if logging in on-foot means that
    we can't track the BackPack inventory perfectly.

  See the updated `PLUGINS.md` file for details.

* As `Status.json`, and thus the EDMC 'dashboard' output now has a 'flags2' 
  key we have added the associated constants to `edmc_data.py` with a 
  `Flags2` prefix on the names.
  
* Note that during the Odyssey Alpha it was observed that the CAPI
  `data['commander']['docked']` boolean was **always true** if the Cmdr was
  in their ship.  This is a regression from pre-Odyssey behaviour.  The
  core EDMC code copes with this.  Please add a reproduction to the issue
  about this:
  [PTS CAPI saying Commander is Docked after jumping to new system](https://issues.frontierstore.net/issue-detail/28638).

Release 4.2.7
===

  Developer error meant that 4.2.6 didn't actually contain the intended fix.
This will, honest.  No, it wasn't intended as an April Stupids Day prank.

Release 4.2.6
===

  This release applies a workaround for a game bug to do with late Scan events.

* EDDN requires that all Scan events are augmented with `StarPos` (system 
  co-ordinates).  This is taken from the co-ordinates of the *current* system.

  A sequence of EDDN messages indicated that the game can log a delayed 
  Scan event for the previous system after having already jumped (`FSDJump` 
  event) to another system.
  
  This application would then erroneously apply the new system's `StarPos` 
  to the `Scan` from the old system.
  
  This application will now not send such delayed `Scan` events to EDDN at all.

Release 4.2.5
===

* Support the 'JournalAlpha' files from the Odyssey Alpha.  We've confirmed
  any data from these is correctly tagged as 'beta' for the is_beta flag
  passed to plugins.
  
  Any data from Odyssey Alpha is sent to EDDN using the test schemas.
  
  No data from Odyssey Alpha is sent to the EDSM or Inara APIs.

* Fix ship loadout export to files to not trip up in the face of file 
  encoding issues.  This relates to the 'Ship Loadout' option on the 
  'Output' tab of Settings/Preferences.

Plugin Authors
---

We've added a compatibility layer so that you can start using the different 
config.get methods that are in [5.0.0-beta1](https://github.com/EDCD/EDMarketConnector/releases/tag/Release%2F5.0.0-beta1).  

Release 4.2.4
===

  This release fixes one cosmetic bug and prepares for the Odyssey Alpha.

* Avoid a spurious 'list index out of range' status text.  This was caused by
  the EDDN plugin running out of data to send.
* Add some paranoia in case Odyssey Alpha looks like a live version.  This 
  should prevent sending any alpha data to EDDN, EDSM and Inara.
* Reduce some log spam in normal operation below TRACE level.  
* Updated Korean translation.

Release 4.2.3
===

This release mostly addresses an issue when Frontier Authorisation gets stuck
on 'Logging in...' despite completing the authorisation on the Frontier
website.

* Allow `edmc...` argument to EDMarketConnector.exe.  This should only be
  necessary when something has prevented your web browser from invoking the
  `edmc` protocol via DDE.
  
  If you were encountering the 'Logging in...' issue and still do with this
  release then please try running the application via the new
  `EDMarketConnector - localserver-auth.bat` file in the installation 
  directory.
  
  This simply runs EDMarketConnector.exe with the 
  `--force-localserver-for-auth` command-line argument.  This forces the code
  to setup and use a webserver on a random port on localhost for the 
  Frontier Authorisation callback, the same way it already works on 
  non-Windows platforms.
  
* Add Korean translation to both the application and the installer.


Release 4.2.2
===

  This release contains a minor bug-fix, actually properly checking a station's
ships list before operating on it.

* Check that `ships['shipuard_list']` is a `dict` before trying to use
  `.values()` on it.  This fixes the issue with seeing `list object has no
  attribute values` in the application status line.

Release 4.2.1
===

  This is a bug-fix release.

* Updated translations.  Thanks once again to all those contributing as per
  [Translations](https://github.com/EDCD/EDMarketConnector/wiki/Translations).
  
* PLUGINS.md: Clarify when `CargoJSON` is populated.

* macOS: `pip install -r requirements.txt` will now include `pyobjc` so that
  running this application works at all.  Check the updated [Running from 
  source](https://github.com/EDCD/EDMarketConnector/wiki/Running-from-source)
  for some advice if attempting to run on macOS.

* JournalLock: Handle when the Journal directory isn't set at all, rather than
  erroring.  Fixes [#910 - Not launching (Linux)](https://github.com/EDCD/EDMarketConnector/issues/910).

* Extra logging added to track down cause of [#909 - Authentication not possible (PC)](https://github.com/EDCD/EDMarketConnector/issues/909)
  . The debug log file might now indicate what's wrong, or we might need
  you to run

    ```
    "c:\Program Files (x86)\EDMarketConnector/EDMarketConnector.exe" --trace
    ```
  in order to increase the log level and gather some extra information.
  Caution is advised if sharing a `--trace` log file as it will now contain
  some of the actual auth data returned from Frontier.

* Ensure that 'Save Raw Data' will work.  Fixes [#908 - Raw export of CAPI data broken](https://github.com/EDCD/EDMarketConnector/issues/908).

* Prevent EDDN plugin from erroring when we determine if the commander has
  Horizons.  Fixes [#907 - Modules is a list not a dict on damaged stations](https://github.com/EDCD/EDMarketConnector/issues/907)

Release 4.2.0
===

*This release increases the Minor version due to the major change in how
multiple-instance checking is done.*

* Adds Steam and Epic to the list of "audiences" in the Frontier Auth callout
  so that you can authorise using those accounts, rather than their associated
  Frontier Account details.

* New status message "CAPI: No commander data returned" if a `/profile`
  request has no commander in the returned data.  This can happen if you
  literally haven't yet created a Commander on the account.  Previously you'd
  get a confusing `'commander'` message shown.
  
* Changes the "is there another process already running?" check to be based on
  a lockfile in the configured Journals directory.  The name of this file is
  `edmc-journal-lock.txt` and upon successful locking it will contain text
  like:

    ```
  Path: <configured path to your Journals>
  PID: <process ID of the application>
  ```
  The lock will be released and applied to the new directory if you change it
  via Settings > Configuration.  If the new location is already locked you'll
  get a 'Retry/Ignore?' pop-up.

  For most users things will operate no differently, although note that the
  multiple instance check does now apply to platforms other than Windows.
    
  For anyone wanting to run multiple instances of the program this is now
  possible via:
    
  `runas /user:<USER> "\"c:\Program Files (x86)\EDMarketConnector\EDMarketConnector.exe\" --force-localserver-for-auth"`
    
  If anything has messed with the backslash characters there then know that you
  need to have " (double-quote) around the entire command (path to program .exe
  *and* any extra arguments), and as a result need to place a backslash before
  any double-quote characters in the command (such as around the space-including
  path to the program).
    
  I've verified it renders correctly [on GitHub](https://github.com/EDCD/EDMarketConnector/blob/Release/4.2.0/ChangeLog.md).
    
  The old check was based solely on there being a window present with the title
  we expect.  This prevented using `runas /user:SOMEUSER ...` to run a second
  copy of the application, as the resulting window would still be within the
  same desktop environment and thus be found in the check.
    
  The new method does assume that the Journals directory is writable by the
  user we're running as.  This might not be true in the case of sharing the
  file system to another host in a read-only manner.  If we fail to open the
  lock file read-write then the application aborts the checks and will simply
  continue running as normal.
    
  Note that any single instance of EDMarketConnector.exe will still only monitor
  and act upon the *latest* Journal file in the configured location.  If you run
  Elite Dangerous for another Commander then the application will want to start
  monitoring that separate Commander.  See [wiki:Troubleshooting#i-run-two-instances-of-ed-simultaneously-but-i-cant-run-two-instances-of-edmc](https://github.com/EDCD/EDMarketConnector/wiki/Troubleshooting#i-run-two-instances-of-ed-simultaneously-but-i-cant-run-two-instances-of-edmc>)
  which will be updated when this change is in a full release.

* Adds the command-line argument `--force-localserver-for-auth`. This forces 
  using a local webserver for the Frontier Auth callback.  This should be used
  when running multiple instances of the application **for all instances** 
  else there's no guarantee of the `edmc://` protocol callback reaching the
  correct process and Frontier Auth will fail.
  
* Adds the command-line argument `--suppress-dupe-process-popup` to exit
  without showing the warning popup in the case that EDMarketConnector found
  another process already running.

  This can be useful if wanting to blindly run both EDMC and the game from a
  batch file or similar.



Release 4.1.6
===

We might have finally found the cause of the application hangs during shutdown.
Note that this became easier to track down due to the downtime
for migration of www.edsm.net around 2021-01-11.  Before these fixes EDSM's
API not being available would cause an EDMC hang on shutdown.

* We've applied extra paranoia to some of the application shutdown code to
  ensure we're not still trying to handle journal events during this sequence.

  We also re-ordered the shutdown sequence, which might help avoid the shutdown
  hang.

  If you encounter a shutdown hang then please add a comment and log files to
  [Application can leave a zombie process on shutdown #678](https://github.com/EDCD/EDMarketConnector/issues/678)
  to help us track down the cause and fix it.

* We now avoid making Tk event_generate() calls whilst the appliction is 
  shutting down.

* Plugins should actively avoid making any sort of Tk event_generate() call
  during application shutdown.

  This means using `if not config.shutting_down:` to gate any code in worker
  threads that might attempt this.  Also, be sure you're not attempting such
  in your `plugin_stop()` function.

  See plugins/edsm.py and plugins/inara.py for example of the usage.

* Any use of `plug.show_error()` won't actually change the UI status line
  during shutdown, but the text you tried to show will be logged instead.

* Cargo tracking will now correctly count all instances of the same type of
  cargo for different missions.  Previously it only counted the cargo for
  the last mission requiring that cargo type, as found in Cargo.json.

* The loaded contents of Cargo.json can now be found in `monitor.state['CargoJSON']`.
  `monitor.state` is what is passed to plugins as `state` in the
  `journal_entry()` call.

* Our logging code should now cope with logging from a property.

* Logging from any name-mangled method should now work properly.

* Miscellaneous updates to PLUGINS.md - mostly to clarify some things.


Release 4.1.5
===

This is a minor maintenance release, mostly addressing behaviour around
process shutdown and startup, along with a couple of small enhancements that
most users won't notice.

* If there is already an EDMarketConnector.exe process running when trying
  to run another instance then that new process will no longer exit silently.
  Instead you'll get a pop-up telling you it's detected another process, and
  you need to close that pop-up in order for this additional process to then
  exit.
  
  This hopefully makes it obvious when you've got a hung EDMarketConnect.exe
  process that you need to kill in order to re-run the program.

* In order to gather more information about how and why EDMarketConnector.exe
  sometimes doesn't shutdown properly we've added some extra debug logging to
  the sequence of clean-up calls performed during shutdown.
  
  Also, to make it more obvious if the process has hung during shutdown the
  UI window is no longer hidden at the start of this shutdown sequence.  It
  will instead linger, with "Shutting down..." showing in the status line
  (translation for this small phrase will be added in a later release).
  
  If you encounter this shutdown hang then please add a comment to
  [Application can leave a zombie process on shutdown #678](https://github.com/EDCD/EDMarketConnector/issues/678)
  to help us track down the cause and fix it.

* Cater for 'mangled name' class functions in our logging code.  e.g. where
  you name a class member with a `__` prefix in order to 'hide' it from
  out-of-class code.
  
* To help track down the cause of [Crashing On Startup #798](https://github.com/EDCD/EDMarketConnector/issues/798)
  we've added some exception catching in our logging code.  If this is
  triggered you will see `??:??` in logging output, instead of class and/or
  function names.
  
  If you encounter this then please comment on that bug report to aid us in
  tracking down the root cause!
  
* Fixed logging from EDMC.exe so that the -debug log goes into `EDMC-debug.log`
  not `EDMarketConnector-debug.log`.
  
* Fix `EDMC.exe -j` handling of file encodings.  NB: This command-line
  argument isn't listed on `EDMC.exe -h` as it's intended for developer use
  only.
  
* Fix the name of 'Void Opal(s)' so that output of market data to files is
  correct.

* Fix URL in PLUGINS.md to refer to `main`, not `master` branch.

* We're able to pull `py2exe` from PyPi now, so docs/Releasing.md has been 
  update to reflect this.

Release 4.1.4
===

The only change from 4.1.3 is to insert some Windows version checks before
even attempting to set a UTF-8 encoding.  We'll now only attempt this if the
user is *not* on Windows, or is on at least Windows 10 1903.

For unknown reasons no exception was being thrown under some circumstances (in
this case running under an earlier Windows 10, but with EDMarketConnector.exe
set to run in Windows 7 compatibility mode for some unknown reason).

Release 4.1.3
===

* Revert to not setting `gdiScaling` in the application manifest.  This should
 fix [#734](https://github.com/EDCD/EDMarketConnector/issues/734)
 and [#739](https://github.com/EDCD/EDMarketConnector/issues/739).
 
  A side effect will be that the radio buttons in Preferences > Appearance
 for the Theme selection will once more be improperly sized under any UI
 scaling.  This is a Tcl/Tk bug which they have fixed in their code, but not
 yet made a new release containing that fix.  We'll have it fixed when Tcl/Tk
 release a fixed version *and* Python releases a fixed version, that we use,
 that includes the fixed libraries.

* Wraps some ctypes code in a try/except in order to fix
 [#737](https://github.com/EDCD/EDMarketConnector/issues/737).  This should
 benefit anyone running EDMC under any Wine version that doesn't set the
 registry key we check for.
 
  **Note, however, that we recommend running EDMarketConnector natively from
  source if using Linux**.

Release 4.1.2
===

* Minor fix to EDMC.py to revert broken logic trying to detect when there is
  neither commodities nor outfitting data for a station.
  
Release 4.1.1
===

This release should get the program running again for everyone who had issues
with 4.1.0.

* Catch any exception when we try to set UTF-8 encoding.  We'll log where this
  fails but the program should continue running.

* The use of the tkinter.filedialog code is now contingent on a UTF-8
  encoding being set.  If it isn't then we'll revert to the previous
  non-tkinter file dialog code.  The older OSes that can't handle a UTF-8
  encoding will get that slightly worse file dialog (that was previously
  always the case before 4.1.0).  Everyone else gets to enjoy the more up to
  date file dialog with all the shortcuts etc.

Release 4.1.0
===

This release contains the result of a lot of code cleanup on several files
and the addition of a proper logging paradigm, which should aid us in tracking
down bugs.

None of the code cleanups *should* change actual program behaviour, but as we
don't yet have the code in a state to have proper tests it's possible we've
broken something.

* The error `'list' object has no attribute 'values'` should now be fixed.

* This version will *attempt* to send empty market commodity lists over EDDN.
  The benefit of this is it will show when a Fleet Carrier no longer has any
  buy or sell orders active.
  
  At this time the EDDN Gateway will reject these messages.  We're catching
  and suppressing that (but log a message at TRACE level).  If/when the EDDN
  schema is updated and the Gateway starts using that this will mean,
  e.g. EDDB, can start better tracking Fleet Carrier markets.
  
* We are now explicitly a Unicode application:

  1. A manifest setting in both EDMarketConnector.exe and EDMC.exe now
  specifies they're Unicode applications so that they default to using the
  UTF-8 codepage.
  
  1. We are now explicitly setting a UTF8 encoding at startup.  NB: This is
  still necessary so that users running from source code are also using the
  UTF-8 encoding, there's no manifest in that scenario.
  
      This *shouldn't* have any side effects and has allowed us to switch to
      the native tkinter file dialogs rather than some custom code.
  
  If you do encounter errors that might be related to this then it would be
  useful to see the logging output that details the Locale settings at
  various points during startup.  Examples might include incorrect text being
  rendered for your language when you have it set, or issues with filenames
  and their content, but any of these are unlikely.
  
* EDMarketConnector.exe now has `gdiScaling` set to true in its manifest.  This
  results in better Windows OS scaling of the UI (radio buttons scale correctly
  now).  This might negate the need for our own UI Scaling (see below), but
  we're leaving the functionality in for anyone who finds it useful.
   
* New UI Scaling option!  Find the setting on the 'Appearance' tab of Settings.
    1. This will only actually take effect after restarting the application.
    1. The 'Default' theme's menu names won't be resized due to using the
       default font.  The other two themes work properly though as they use
       a custom font for those texts.
    1. As per the note next to the settings bar, "100" means "default", so set
       it to that if you decide you don't need the UI scaling.
    1. If you select 0 it will become 100 on the next startup.
       
    Plugin Authors: If you are doing per-pixel things in your UI then you'll
    want to check `config.get('ui_scale')` and adjust accordingly.  `100`
    means default scaling with other values being a percentage relative to
    that (so 150 means you need to scale everything x1.5).
       
* Code dealing with Frontier's CAPI was cleaned up, so please report any
  issues related to that (mostly when just docked or when you press the Update
  button).
  
* We now have proper logging available, using the python module of that name.
  Plugin Authors, please change your code to using proper logging, as per the
  new 'Logging' section of PLUGINS.md, rather than simple `print(...)`
  statements.

  1. We have a TRACE level of log output.  By default this is turned off.
  Run either EDMarketConnector or EDMC with `--trace` flag to enable.  This is
  intended for use where we need finer-grained tracing to track down a bug,
  but the output would be too spammy in normal use.
  
      To make it easy for users to run with TRACE logging there's a new file
    `EDMarketConnector - TRACE.bat`.  Running this should result in the program
    running with tracing.  Recommended use is to navigate a Windows File
    Explorer window to where EDMarketConnector.exe is installed then
    double-click this `.bat` file.

  1. EDMC.py has a new `--loglevel` command-line argument.  See `EDMC.py -h`
  for the possible values.  It defaults to 'INFO', which, unless there's an
  error, should yield the same output as before.
   
  1. EDMC.exe will now log useful startup state information if run with the
  `--loglevel DEBUG` arguments.
  
  1. EDMarketConnector has a new 'Loglevel' setting on the 'Configuration' tab
  to change the loglevel.  Default is 'INFO' and advised for normal use.
  If reporting a bug it will be very helpful to change this to 'DEBUG' and
  then reproduce the bug.  Changes to this will take effect immediately, no
  need for a restart.
  
  1. Both programs not only log to their old locations (console for EDMC, and
  `%TEMP%\EDMarketConnector.log` for the main application), but now also to
  a size-limited and rotated logfile inside the folder
  `%TEMP%\EDMarketConnector\ `.
     1. The base filename inside there is `EDMarketConnector-debug.log` for the
     main program and `EDMC-debug.log` for the command-line program.
     1. A new file is only started if/when it reaches the 1 MiB size limit.
     1. We'll keep at most 10 backups of each file, so the maximum disk space
     used by this will be 22 MiB.
     1. Only actually *logged* output goes to these files, which currently is
     far from all the traditional output that goes to the old file/console.
     Anything using `print(...)` will not appear in these new files.
     1. These files always default to DEBUG level, whereas the old log file
     continues to follow the user-set logging level.
   
  1. Default `logging` level for plugins is DEBUG.  This won't change what's
  actually logged, it just ensures that everything gets through to the two
  channels that then decide what is output.

* There's a little extra DEBUG logging at startup so we can be sure of some
  things like Python version used (pertinent if running from source).

* Minor tweak to EDDN plugin logging so we know what message we tried to send
  if it fails.
  
* More logging added to companion.py to aid diagnosing Frontier Auth issues.

* Extra TRACE level logging added for when we process `Location`, `Docked`,
 t pu`FSDJump` and `CarrierJump` events for EDSM. This was added to help track
  down the cause of [#713](https://github.com/EDCD/EDMarketConnector/issues/713).
   

Translators: There are new strings to translate related to Log Levels
and the new UI Scaling.  Thanks to those who already updated!

There was a series of betas and release candidates between 4.0.6 and 4.1.0,
see their individual changelogs on
[GitHub EDMarketConnector Releases](https://github.com/edcd/edmarketconnector/releases?after=Release%2F4.1.0).
All the pertinent changes in them were folded into the text above.

Release 4.0.6
===

 * Correct the three System Provider plugins to *not* show the *next* system
  in a plotted route instead of the current system.
   
Release 4.0.5
===

 * Built using Python 3.7.9.
 * Fix EDSM plugin so the System provider actually updates the URLs for
   jumps to new systems.
   
 In general this cleans up the code for all three System and Station Providers;
 EDDB, EDSM, Inara.

Release 4.0.4
===

 * Built using Python 3.7.8.  Prior 4.0.x releases used 3.7.7.
 * Don't crash if no non-default Journal Directory has been set.
 * Only send to Inara API at most once every 30 seconds.  This should avoid
 the "Inara 400 Too much requests, slow down, cowboy. ;) ..." message and
 being locked out from the API for an hour as a result.  Any events that
 require data to be sent during the 30s cooldown will be queued and sent when
 that timer expires.
 
    This was caused by previous changes in an attempt to send cargo events
    to Inara more often.  This fix retains that enhancement.
    
    Note that if you log out and stop EDMC within 30 seconds you might have
    some events not sent.  If we tried to force a send then it might hit the
    limit when you want to log back in and continue playing.  As it is you can
    re-run EDMC and log back into the game to ensure Inara is synchronised
    properly.

Release 4.0.3
===

**NB: Anyone who installed a 4.0.3-rcX release candidate version should first
uninstall it before installing this.**
<br/>Your settings are safe, they're in either the Registry on Windows, or in a
file outside the install location on other OSes.
<br/>Your third-party plugins should also be safe, because you placed them in
e.g. `%LOCALAPPDATA%\EDMarketConnector\plugins`, not in the installation
plugins folder, didn't you ?

This release contains fixes for a handful of bugs in 4.0.2.0, as well as a
switch to full [Semantic Version](https://semver.org/#semantic-versioning-specification-semver)
strings.

 * Switch to Semantic Version strings.
    * As part of this the version check with `EDMC.exe -v` might now show
     some exception/error output if it fails to download and parse the appcast
     file.  The string it shows, new version available or not, should be the
     same format as previously.

 * Fix for bug [#616 - EDMC Not Showing "Station" after Update](https://github.com/EDCD/EDMarketConnector/issues/616)
  This was caused by changes to the *EDDB* plugin inadvertently no longer
  maintaining some state that it turned out the *Inara* plugin was depending
  on.
    * Inara plugin is now using direct URLs for System and Station links.  It
     no longer relies on you having entered an Inara API Key.
    * All three 'provider' plugins (EDDB, EDSM, Inara) should now be using the
     same logic for when they update and what they display.
    * If you Request Docking, whether the request succeeds or not, the
     station name will now show and be clickable.
    * If you Undock, Supercruise away or FSDJump away then any station name
     will be replaced with a `×` (multiply) character.  As with unpopulated
     systems clicking this will take you either to the system page, or to a
     list of stations in the system (depending on provider used).

 * A fix for ships without a player-set name using a single ` ` (space
  character) as their name in the UI, instead of the ship model name.
  
    See [#614 - Ship is not displaying but IS hotlinked](https://github.com/EDCD/EDMarketConnector/issues/614).
    
 * A fix for some file paths on Linux not understanding `~` as "my home
 directory".  this should help anyone setting up on linux.
 
    See [#486 - Some info about running on Manjaro](https://github.com/EDCD/EDMarketConnector/issues/486).
    
 * A new option to use an alternate method of opening a URL for shipyard links.
 It's called 'Use alternate URL method' and is located in the 'File' >
 'Settings' dialogue on the 'Configuration' tab, next to the dropdown used to
 choose shipyard provider.  If your setup results in coriolis.io or edsy.org
 saying they can't load your build then try toggling this on.
 
    This method writes a small .html file,
    `%LOCALAPPDATA%\EDMarketConnector\shipyard.html`
    (or other-OS equivalent location), and directs your browser to open that.
    The file contains a meta refresh redirect to the URL for your build on
    your chosen shipyard provider.  The file is *not* deleted after use, so
    you can also use this as "let's re-open that last build" facility even
     without
    EDMC running.
    
    **Please let us know if this doesn't work for you!**
    Anti-Virus or Software Firewalls might object to the "open .html file, and
    then it redirects" workaround.
    
    See [#617 - Ship load out link error](https://github.com/EDCD/EDMarketConnector/issues/617).

 * Translations updated:
   * New phrases were added and the only 100% translated languages are now:
     Czech, Finnish, German, Italian, Japanese, Portugese (Brazil), Russian,
     Serbian (Latin), Serbian (Latin, Bosnia and Herzegovina).
     
   Thank you translators! Please do contribute on
   [the OneSkyApp project](https://marginal.oneskyapp.com/collaboration/project/52710)
   if you are able to.
     
Release 4.0.2.0
===
Only a minor fix to EDMC.exe

 * Restore the reporting of new releases for `EDMC.exe -v`.
 
Release 4.0.1.0
===
This fixes a bug with the EDDB 'System Provider' URLs.

 * It was possible to pick up, and use, a bad SystemAddress from the Frontier
 CAPI.  The CAPI will no longer be used as a source for this.
 * If we do not yet have a SystemAddress from the Journal we will use the
 SystemName instead.  This carries the small risk of the player being in one
 of the duplicate-name systems, in which case EDDB might not display the
 correct system.
 
Release 4.0.0.0
===
Developers please note the new [Contributing.md](https://github.com/EDCD/EDMarketConnector/blob/main/Contributing.md)
, particularly [Git branch structure and tag conventions](https://github.com/EDCD/EDMarketConnector/blob/main/Contributing.md#git-branch-structure-and-tag-conventions)
.

 * This release is based on Python 3.7, not 2.7, so a user might find some of
   their plugins stop working.  If you have any plugins that do not have the
   proper support you'll see a popup about this when you
   start the program, at most once every 24 hours.  As directed on that
    popup you can check the status of
   your plugins on 'File' > 'Settings' > 'Plugins' in the new 'Plugins Without
   Python 3.x Support:' section.
 
   If the popup gets annoying then follow the directions to
   [disable a plugin](https://github.com/EDCD/EDMarketConnector/blob/main/PLUGINS.md#disable-a-plugin).  
   
   For any plugins without Python 3.x support you should first ensure you're
   using the latest version of that plugin.  If that hasn't been updated then
   you might want to contact the plugin developer to see if they'll update the
   plugin.  We've checked many plugins and put them in the appropriate
   section of [this list](https://github.com/EDCD/EDMarketConnector/wiki/Plugins#available-plugins---confirmed-working-under-python-37).
 
    *Plugin authors should also read the latest [Developer Plugin
     Documentation](https://github.com/EDCD/EDMarketConnector/blob/main/PLUGINS.md)
     ,* **particularly the section
      [Available imports](https://github.com/EDCD/EDMarketConnector/blob/main/PLUGINS.md#available-imports)
     .** Let us know if we've missed anything.
     
 * New 'Help' > 'About E:D Market Connector' menu item to show the currently
   running version.  Includes a link to the release notes.

 * Translations updated:
   * New languages: Serbian (Latin, Bosnia and Herzegovina),
     Slovenian (Slovenia) and Swedish.
     
   * New phrases were added and the only 100% translated languages are now:
     Czech, French, German, Japanese, Polish, Portugese (Brazil),
     Portugese (Portugal), Russian, Serbian (Latin),
     Serbian (Latin, Bosnia and Herzegovina), Spanish, Swedish (Sweden)
     Ukrainian,
     
   Thank you translators! Please do contribute on
   [the OneSkyApp project](https://marginal.oneskyapp.com/collaboration/project/52710)
   if you are able to.
     
 * EDDB plugin now uses a system's SystemAddress to construct the URL to view
   the system on eddb.io.  This removes the need for the systems.p file.
   That file will be removed in a future version, plugin authors should not
   be relying on its presence.

 * EDDB plugin now uses a station's MarketID to construct a URL to view the
   station on eddb.io.  This removes the need for stations.p.  That file will
   be removed in a future version, plugin authors should not be relying on its
   presence.
 
   NB: It's now using the system's "Population" data from Journal messages to
   determine if the system has stations or not.  This allows for the `×` as
   station name to be clickable to open the eddb.io page for system when you're
   not docked.  It's known that some systems with stations have a Population of
   "0" and thus won't allow this functionality.  This is Frontier's issue, not
   EDMC's.  If you logged out in a populated system, run EDMC afresh, and use
   the 'Update' button you won't see the `×` until you login fully to the game.
   
 * Tweak to Inara plugin so it will send updates via the Inara API more
   frequently.  Will now send an update, no more often than about once a
   minute, if your cargo changes at all.  This still won't update if you dock
   and quickly buy or sell some cargo, but it's better than it was before.
   You can nudge it by waiting a minute then re-opening the Commodities screen,
   or indeed performing any other action the logs a new Journal event.

 * The old 'anonymous' and custom 'uploaderID' options were taken out of
   the UI back in December 2018, but the settings lingered in the Windows
   Registry. Thus some users would still have been sending an anonymised or
   custom 'uploaderID' in EDDN messages with no easy way to de-activate this.
 
    The EDDN Relay has been forcefully anonymising uploaderID since March
    2018 anyway, so this is redundant.  Thus the code that performs this
    anonymisation has now been removed.
    
 * There used to be an option to output commodities data in 'BPC' format, but
   it was removed from the UI back in Dec 2016.  A few small pieces of code
   lingered and they have now been removed.  Any plugin that was passing
   `COMMODITY_BPC` to `commodity.export()` will now break.
   
 * Fixed a bug where certain combinations of 'Output' and 'EDDN' options would
   lead to all options on both tabs reverting to their defaults.
   
 * Fixed a bug where if you copied a Journal file to the live location,
   resulting in a "Journal.YYMMDDHHMMss.XX - Copy.log" file, the application
   would pick it up as 'new' and potentially re-send duplicate data to all of
   EDDN, EDSM and Inara.
   
   Now the only files the application will take note of must:
    1. Start with `Journal.` or `JournalBeta.`.
    1. Have the 12-digit date/timestamp, followed by a `.`
    1. Have the 2 digit serial number, followed by a `.`
    1. Nothing else before the trailing `log`.
    
 * Fixed the location of Registry keys for the update checker, WinSparkle:
   * To be under the new `EDCD` Registry key in
    `Computer\HKEY_CURRENT_USER\Software\`.
   * To be under `EDMarketConnector` instead of `EDMarketConnector.py` inside
     there.
   
 * Fixed to throw an exception, rather than a Segmentation Fault, if
   run on Linux without DISPLAY properly set.
   
 * Fixed EDMC.exe (command line tool) to correctly report the version with
   `-v`.
   
Release 3.46
===

**This should be the final release of EDMC based on Python 2.7.** The next release after this, assuming this one doesn't introduce new bugs, will be based on Python 3.7.  Any plugins that users have installed will need to have been updated to work under Python 3.7 by the time that next version of EDMC is released.  ~~During EDMC startup, at most once per day, you might see a popup with the text:~~

> One or more of your enabled plugins do not yet have support for Python 3.x.  Please see the list on the 'Plugins' tab of 'File' > 'Settings'.  You should check if there is an updated version available, else alert the developer that they will need to update the code when EDMC moves to Python 3.x

A small bug means that popup will never appear, but you can still check "File" > "Settings" > "Plugins" tab and see what plugins are listed in the section with the text "Plugins Without Python 3.x Support".

If any of your plugins are listed in that section then they will need updating, by you or the original developer, to work with Python 3.7.  See <a href="https://github.com/EDCD/EDMarketConnector/blob/main/PLUGINS.md#migration-to-python-37">Migrating To Python 3.7</a> for more information.


Changes in this version:

 * The CAPI CLIENT_ID has been changed to one under Athanasius' account, so when users are asked to (re-)authenticate with Frontier they'll see "Elite Dangerous Market Connector (EDCD/Athanasius)" as the application asking for permission.  There's been no change to the use of the data Frontier then gives access to.
 * Updated translations (as of 2019-09-26 in general and 2019-11-04 for Polish).
 * Linux: Should now appear on task bar whilst in dark mode theme.
	<li>INARA: Send correct opponentName for Interdicted and Interdiction events.<.li>
 * Send SAASignalsFound events to EDDN.
 * Add Agronomic Treatment introduced for a community goal.
 * Fix Detailed Surface Scanner rating.
 * Fix for the "Inara 400 The reputation value exceeds the valid range" error.
 * Minimum interval between checks for a new version of EDMC has been reduced from 47 hours to 8 hours.
 * There is a new option, within the 'Configuration' tab, 'Disable Automatic Application Updates Check when in-game' which when active should prevent update checks from showing a popup whilst you're in-game. You can still use "Help" > "Check for updates" to trigger a manual check.
 * Support added for the journal 'CarrierJump' event, triggered when you're docked on a Fleet Carrier as it performs a jump.  This is now sent to: EDDN, Inara, EDSM.  NB: EDSM doesn't yet support this event at the time of writing, so will still not track such Carrier Jumps in your Flight Log or current location.  Generally when EDSM is updated to handle such new events it will back-process stored unrecognised events.




Release 3.45
===

There was no real 3.45, it was 'burned' testing that updates from 3.44 would work with the new update_feed URL.


Release 3.44
===

**CHANGE OF MAINTAINER**


Due to a lack of time to give the project the attention it needs Marginal has handed over ownership of the EDMarketConnector GitHub repository to the EDCD (Elite Dangerous Community Developers) organisation.


Initially Athanasius will now be responsible for maintaining the code, including addressing any Pull Requests and Issues, and making releases.  Unfortunately he has no access to hardware running MacOS so can't easily generate builds for that platform or test them.  So for the time being releases will be for Windows 10 only.  MacOS users are advised to look into running from source (see the github README).


Going forwards the intention is to move to the python 3.7 code as soon as possible.  To facilitate this there will be one more python 2.7 release in addition to this one, with the main aim of that being to add code to alert the user about any plugins they use that have apparently not been updated to run under python 3.7.


See the project GitHub repository's <a href="https://github.com/EDCD/EDMarketConnector/blob/main/README.md">README.md</a> for further information.


  * Version increased to 3.4.4.0 / 3.44.
  * URL the application checks for updates changed to point to github,

Release 3.43
===

 * New commodity and modules from &ldquo;September Update&rdquo;.
 * Increase transparent theme font size.
 * Misc fixes.
 * More control over plugin widget colors.


The first time that you run the app while playing the game you are redirected to Frontier's authentication website and prompted for your username and password.

Release 3.42
===

 * Use EDSY.org address for EDShipyard.
 * Fixes for running under Wine on Linux.
 * Support not always on top with dark theme on Linux.
 * Add advanced multi-cannon from &rdquo;Bridging the Gap&rdquo;.

Release 3.41
===

 * Transparent theme window size reduced.

Release 3.40
===

 * Use Euro Caps font with transparent theme.
 * Add new modules in 3.4.
 * Improved authentication when app started with game already running.

Release 3.38
===

 * More authentication fixes.
 * Send influence and reputation gain to Inara on mission completion.

Release 3.37
===

 * More authentication fixes.
 * More robust/graceful handling of Frontier Auth and/or cAPI server outages.

Release 3.36
===

 * Fix for forthcoming Frontier authentication changes.
 * Fix for installation on non-English systems.

Release 3.35
===

 * Display feedback on successful authentication.
 * Outfitting and Shipyard data also sent to EDDN on visiting outfitting or shipyard in-game, and tagged with a &ldquo;Horizons&rdquo; flag.
 * Sends your local faction reputation to Inara.


The first time that you run the app while playing the game you are redirected to Frontier's authentication website and prompted for your username and password.

Release 3.33
===

 * More authentication fixes.

Release 3.32
===

 * Fix for token expiry during a session (&ldquo;Frontier server is down&rdquo; error).
 * Force re-authentication if credentials entered for wrong Cmdr.
 * More logging of OAuth failures.

Release 3.31
===

 * Support for OAuth2-based access to station commodity market, outfitting and shipyard data.
 * Fix for command-line program.
 * Improved handling of authentication errors.
 * Commodity market data also sent to EDDN on visiting the in-game commodity market.
 * Misc fixes.

Release 3.30
===

 * Support for OAuth2-based access to station commodity market, outfitting and shipyard data.
 * Commodity market data also sent to EDDN on visiting the in-game commodity market.
 * Misc fixes.

Release 3.20
===

 * Preliminary support for E:D 3.3.
 * Support accessing Journal on macOS remotely over SMB.
 * Misc fixes.

Release 3.12
===

 * Send Coriolis links to <a href="https://coriolis.io/" target="_blank">https://coriolis.io/</a> instead of https://coriolid.edcd.io/. To migrate saved builds see <a href="https://youtu.be/4SvnLcefhtI" target="_blank">https://youtu.be/4SvnLcefhtI</a>.

Release 3.11
===

 * Misc fixes.

Release 3.10
===

 * Support for new ships and modules in E:D 3.1.
 * Fix for sending ship loadouts with engineered modules with certain secondary effects to Inara.
 * Add separators between plugins in main window.
 * Chinese (Simplified) translation courtesy of Cmdr Zhixian Wu.
 * Portuguese (Portugal) translation courtesy of Carlos Oliveira.

Release 3.06
===

 * Extend localisation support to plugins.
 * Hungarian translation courtesy of Cmdr Wormhole.
 * Misc fixes.

Release 3.05
===

 * Fix for &ldquo;Frontier server is down&rdquo; error on systems with primary language other than English.
 * Fix for TD prices file format.

Release 3.04
===

 * Export ship loadout to Coriolis in Journal &ldquo;Loadout&rdquo; format.
 * Fix for &ldquo;This app requires accurate timestamps&rdquo; error - get timestamps for cAPI-derived data from cAPI server.
 * Fix for TCE integration.
 * Support for &ldquo;package plugins&rdquo;.

Release 3.03
===

 * Fixes for stats and plugin display.

Release 3.02
===

 * Choose between eddb, EDSM and Inara for station and shipyard links.
 * Don't display &ldquo;Solo&rdquo; mode in main window.
 * Fix for saving ship loadout to file when ship name contains punctuation.

Release 3.01
===

 * Various fixes for EDSM, Inara and TCE integrations.
 * Fix for failure to terminate cleanly.
 * Switch ship loadout file to journal format.

Release 3.00
===

 * Support for E:D 3.0.
 * Updates your entire fleet on EDSM and/or Inara whenever you visit the shipyard in game.
 * Updates your current ship's loadout on EDSM and/or Inara whenever it changes.
 * Plugin access to your dashboard status.<|MERGE_RESOLUTION|>--- conflicted
+++ resolved
@@ -6,14 +6,8 @@
       in the source (not distributed with the Windows installer) for the
       currently used version.
 ---
-<<<<<<< HEAD
-Release 5.11.3-beta0
-===
-This is a release candidate for 5.11.3.
-=======
 Release 5.11.3
 ===
->>>>>>> 9cc46309
 
 This release fixes a bug where an incomplete hand-over from ordereddict to dict types would cause a sender failure.
 
