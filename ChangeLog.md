This is the master changelog for Elite Dangerous Market Connector.  Entries are in reverse chronological order (latest first).
---
* We currently test against, and package with, Python 3.11.9, 32-bit.
  * As a result, we do not support Windows 7, 8, or 8.1.
  * Developers can check the contents of the `.python-version` file
      in the source (not distributed with the Windows installer) for the
      currently used version.
---
<<<<<<< HEAD
=======
Release 5.11.3
===

This release fixes a bug where an incomplete hand-over from ordereddict to dict types would cause a sender failure.

**Changes and Enhancements**
* Updated Translations

**Bug Fixes**
* Fixed a bug where two senders might fail due to improper data formats

**Plugin Developers**
* nb.Entry is deprecated, and is slated for removal in 6.0 or later. Please migrate to nb.EntryMenu
* nb.ColoredButton is deprecated, and is slated for removal in 6.0 or later. Please migrate to tk.Button
* Calling internal translations with `_()` is deprecated, and is slated for removal in 6.0 or later. Please migrate to importing `translations` and calling `translations.translate` or `translations.tl` directly
* `Translations` as the translate system singleton is deprecated, and is slated for removal in 6.0 or later. Please migrate to the `translations` singleton
* `help_open_log_folder()` is deprecated, and is slated for removal in 6.0 or later. Please migrate to open_folder()
* `update_feed` is deprecated, and is slated for removal in 6.0 or later. Please migrate to `get_update_feed()`.
* FDevID files (`commodity.csv` and `rare_commodity.csv`) have moved their preferred location to the app dir (same location as default Plugins folder). Please migrate to use `config.app_dir_path`.

>>>>>>> f44fa248
Release 5.11.2
===

This release fixes a bug where minimizing to the system tray could cause the program to not un-minimize.

**Changes and Enhancements**
* Updated Translations
* Added a developer utilty to help speed up changelog development

**Bug Fixes**
* Fixed a bug where minimizing to the system tray could cause the program to not un-minimize.

<<<<<<< HEAD
=======
**Plugin Developers**
* nb.Entry is deprecated, and is slated for removal in 6.0 or later. Please migrate to nb.EntryMenu
* nb.ColoredButton is deprecated, and is slated for removal in 6.0 or later. Please migrate to tk.Button
* Calling internal translations with `_()` is deprecated, and is slated for removal in 6.0 or later. Please migrate to importing `translations` and calling `translations.translate` or `translations.tl` directly
* `Translations` as the translate system singleton is deprecated, and is slated for removal in 6.0 or later. Please migrate to the `translations` singleton
* `help_open_log_folder()` is deprecated, and is slated for removal in 6.0 or later. Please migrate to open_folder()
* `update_feed` is deprecated, and is slated for removal in 6.0 or later. Please migrate to `get_update_feed()`.
* FDevID files (`commodity.csv` and `rare_commodity.csv`) have moved their preferred location to the app dir (same location as default Plugins folder). Please migrate to use `config.app_dir_path`.

>>>>>>> f44fa248
Release 5.11.1
===

This release fixes a bug regarding FDevID files when running from Source in a non-writable location. Additionally,
Deprecation Warnings are now more visible to aid in plugin development.

**Changes and Enhancements**
* Added a check on Git Pushes to check for updated translation strings for developers
* Enabled deprecation warnings to pass to plugins and logs
* Updated Dependencies
* Replaced infi.systray with drop-in replacement simplesystray

**Bug Fixes**
* Fixed a bug that could result in the program not updating or writing FDevID files when running from source in a location where the running user can't write to

**Plugin Developers**
* nb.Entry is deprecated, and is slated for removal in 6.0 or later. Please migrate to nb.EntryMenu
* nb.ColoredButton is deprecated, and is slated for removal in 6.0 or later. Please migrate to tk.Button
* Calling internal translations with `_()` is deprecated, and is slated for removal in 6.0 or later. Please migrate to importing `translations` and calling `translations.translate` or `translations.tl` directly
* `Translations` as the translate system singleton is deprecated, and is slated for removal in 6.0 or later. Please migrate to the `translations` singleton
* `help_open_log_folder()` is deprecated, and is slated for removal in 6.0 or later. Please migrate to open_folder()
* `update_feed` is deprecated, and is slated for removal in 6.0 or later. Please migrate to `get_update_feed()`.
* FDevID files (`commodity.csv` and `rare_commodity.csv`) have moved their preferred location to the app dir (same location as default Plugins folder). Please migrate to use `config.app_dir_path`.


Release 5.11.0
===

This release includes a number of new features and improvements, including a new Beta Update Track for testing future updates, enhanced context menus for text entry fields and UI elements, a revamp to the existing translation system and logging capabilities, and more. This release includes the Python Image Library (PIL) into our core bundle, adds a number of stability and configuration checks to the tool, and adds new schemas and configuration values to senders. 

This release also includes a number of bug fixes, performance enhancements, and updates to various aspects of the code to enhance maintainability are included. Notably, MacOS support has been removed due to a lack of support for this OS in Elite, and a number of functions have been deprecated and will be removed in later versions. Plugin developers, take note!

**Changes and Enhancements**
* Established a Beta Update Track to allow users to assist in future update testing
* Added a global context menu for text entry fields that includes cut, copy, and paste options
* Added a context menu for Ship, System, and Station UI elements which allows opening the respective link in any of the available resource providers.
* Added translation hooks to the update available status string
* Added additional status logging when we're awaiting game log-in
* Added the Python Image Library (PIL) to the core EDMC library bundle
* Added respect for EDSM API limits to the default plugin
* Added EDDN stationType and carrierDockingAccess schemas to the sent events
* Added MaxJumpRange and CargoCapacity events to the Inara sender
* Added a high-level critical error handler to gracefully terminate the program in the event of a catastrophic error
* Added the ability to override the default language for a translation by adding the optional 'lang' parameter to the translate function for individual functions
* Added an updated template and new security reporting guidance to the documentation
* Added a new updater for the FDevID Files to keep the dependency up to date without requiring a new patch version push
* Added a System Profiler Utility to assist with gathering system and environment information for bug report purposes
* Added a new security policy for responsible disclosure of identified security issues
* Adds Additional Error Processing to the System Profiler when launched from EDMC
* Adds the ability to resize the Settings window to larger than the initial default size
* Enabled security code scanning on the GitHub repository
* Tweaked a few list length checks that could just be boolean to be bool
* Updates the look and feel of the "Already Running" popup to reduce overhead and improve the look of the popup
* Updated translations to latest versions, including a new language: Ukranian!
* Updated documentation to reflect certain changes to the code
* Updated the GitHub Bug Report template
* Updated the GitHub Pull Request template
* Updated internal workflows to more recent versions
* Updated util_ships to avoid using Windows reserved file names as output
* Converted all usages of the unnecessary OrderedDict to use the standard dict
* Clarifies the hierarchy of parent classes for custom MyNotebook classes
* Renamed the default translation function from `_()` to `tr.tl()`
* Renamed the Translations base class to conform to Pythonic standards
* Deprecated the `_Translations` class
* Deprecated the `Translations` singleton in favor of `translations`
* Unpinned several dependencies that were already dependencies of other dependencies to prevent dependency conflicts (say that 5 times fast)
* Updated a few type hints to allow updates to more updated dependencies
* Changed the translation function import to no longer rely on forcing it into Python's builtins
* Handed over a few tk classes to their ttk equivalents for better styling
* Reworked the Plugin system to no longer use the deprecated importlib.load_module()
* Deprecated nb.Entry and nb.ColoredButton as they simply point toward other classes with no processing
* Removed macOS support
* Removed deprecated modules.p and ships.p files
* Removed deprecated openurl() function

**Bug Fixes**
* Fixed a bug where certain types of exceptions from the Requests module wouldn't be handled properly regarding killswitches
* Fixed a rare bug where source builds running on 64-bit Python could generate an OverflowError in the monitor system
* Fixed a bug where EDMC would open directories in the webbrowser instead of the file explorer on Linux
* Fixed a rare bug that could cause the EDSM plugin to crash due to missing configuration values

**Plugin Developers**
* nb.Entry is deprecated, and is slated for removal in 6.0 or later. Please migrate to nb.EntryMenu
* nb.ColoredButton is deprecated, and is slated for removal in 6.0 or later. Please migrate to tk.Button
* Calling internal translations with `_()` is deprecated, and is slated for removal in 6.0 or later. Please migrate to importing `translations` and calling `translations.translate` or `translations.tl` directly
* `Translations` as the translate system singleton is deprecated, and is slated for removal in 6.0 or later. Please migrate to the `translations` singleton
* `help_open_log_folder()` is deprecated, and is slated for removal in 6.0 or later. Please migrate to open_folder()
* `update_feed` is deprecated, and is slated for removal in 6.0 or later. Please migrate to `get_update_feed()`.
* modules.p and ships.p are deprecated, and have been removed
* The `openurl()` function in ttkHyperlinkLabel has been removed. Please migrate to `webbrowser.open()`


Release 5.10.6
===
This release contains the data information for the new SCO modules added in Elite update 18.04. 
This should represent full support for the new Python Mk II.

We now sign our code! This does mean that built EXEs are now slightly modified on our developer's machines.
For information on what this means, and opt-out options, please visit https://github.com/EDCD/EDMarketConnector/wiki/Code-Signing-and-EDMC

**Changes and Enhancements**
* Added new SCO Module Details
* Reverted a change from the prior release due to breaking some consumers. 
**Plugin Developers**
* modules.p and ships.p are deprecated, and slated for removal in 5.11+!
* The `openurl()` function in ttkHyperlinkLabel has been deprecated,
and slated for removal in 5.11+! Please migrate to `webbrowser.open()`.

**Plugin Developers**
* modules.p and ships.p are deprecated, and slated for removal in 5.11+!
* The `openurl()` function in ttkHyperlinkLabel has been deprecated,
and slated for removal in 5.11+! Please migrate to `webbrowser.open()`.

Release 5.10.5
===
This release contains a fix for a bug that could crash EDMC's console versions when reading outfitting information
from the new SCO Frame Shift Drive modules. 

Please note that this does not offer full support for the new SCO modules or the Python Mk II. More support will
be added in a future update.

We now sign our code! This does mean that built EXEs are now slightly modified on our developer's machines.
For information on what this means, and opt-out options, please visit https://github.com/EDCD/EDMarketConnector/wiki/Code-Signing-and-EDMC

**Changes and Enhancements**
* Updated Translations
* Added limited data regarding the Python Mk II
* Added a few Coriolis module information entries

**Bug Fixes**
* Fixed a bug that could cause the new SCO modules to display improper ratings or sizes
* Fixed a bug where the new SCO modules would display as a normal Frame Shift Drive
* Fixed a bug which could crash EDMC if the exact details of a Frame Shift Drive were unknown

**Plugin Developers**
* modules.p and ships.p are deprecated, and slated for removal in 5.11+!
* The `openurl()` function in ttkHyperlinkLabel has been deprecated,
and slated for removal in 5.11+! Please migrate to `webbrowser.open()`.

Release 5.10.4
===
This release contains updated dependencies, modules files, translations, and adds two new EDDN schemas. It also 
adds Turkish translations to EDMC!

We now sign our code! This does mean that built EXEs are now slightly modified on our developer's machines.
For information on what this means, and opt-out options, please visit https://github.com/EDCD/EDMarketConnector/wiki/Code-Signing-and-EDMC

**Changes and Enhancements**
* Adds Turkish Translations to EDMC
* Adds DockingDenied and DockingGranted EDDN Schemas
* Updated FDevIDs Dependency
* Updated Translations
* Updated modules files to process several missing module types used for bug squishing or going fast
* Updated Python Dependencies

**Bug Fixes**
* Fixed a bug on older Python versions which couldn't import updated type annotations

**Plugin Developers**
* modules.p and ships.p are deprecated, and slated for removal in 5.11+!
* The `openurl()` function in ttkHyperlinkLabel has been deprecated,
and slated for removal in 5.11+! Please migrate to `webbrowser.open()`.

Release 5.10.3
===
This release contains a bugfix for the shipyard outfitting parsing system and an update to the French translations. 

We now sign our code! This does mean that built EXEs are now slightly modified on our developer's machines.
For information on what this means, and opt-out options, please visit https://github.com/EDCD/EDMarketConnector/wiki/Code-Signing-and-EDMC

**Changes and Enhancements**
* Updated French Translations

**Bug Fixes**
* Fixed a bug that crashed the outfitting system when encountering armor. (Thanks TCE team for identifying this one!)

**Plugin Developers**
* modules.p and ships.p are deprecated, and slated
for removal in the next major release! Please look for that change coming soon. 
* Note to plugin developers: The `openurl()` function in ttkHyperlinkLabel has been deprecated,
and slated for removal in the next major release! Please migrate to `webbrowser.open()`.

Release 5.10.2
===
This release contains updated dependencies, some bug fixes, a few minor enhancements to some supporting files, 
and some resorted resources as well as a new image for some of the built EXEs.

We now sign our code! This does mean that built EXEs are now slightly modified on our developer's machines.
For information on what this means, and opt-out options, please visit https://github.com/EDCD/EDMarketConnector/wiki/Code-Signing-and-EDMC

**Changes and Enhancements**
* Added additional logging to the Python build string in the case of missing files
* Added a new icon to EDMC's Command-Line EXE
* Added additional logging to the build system
* Updated several dependencies
* Updated FDEV IDs
* Updated relevant copyright dates
* Updated automatic build script to support code signing workflow
* Updated translations to the latest versions
* Moved a few unused files to the resources folder. These files have no references in the code

**Bug Fixes**
* Fixed a bug that could cause EDMC to handle SIGINT signals improperly
* Fixed a bug that could result in URL providers to be set to invalid values
* Fixed a bug that could result in Coriolis URL providers to revert back to "Auto" on language translations
* Fixed a bug where Inara didn't understand being blown up by a Thargoid, and blew itself up instead
* Fixed a printing issue for the localization system for unused strings

**Removed Files**
* Removed two unused manifest and MacOS icon files which are no longer in use.

**Known Issues**
* Some users of TCE have reported issues with newer versions of EDMC with TCE. 
  * We have been unable to replicate this issue. If you are able to assist, please 
  add your information here: https://github.com/EDCD/EDMarketConnector/issues/2176

**Plugin Developers**
* modules.p and ships.p are deprecated, and slated
for removal in the next major release! Please look for that change coming soon. 
* Note to plugin developers: The `openurl()` function in ttkHyperlinkLabel has been deprecated,
and slated for removal in the next major release! Please migrate to `webbrowser.open()`.

Release 5.10.1
===
This release contains a number of bugfixes, minor performance enhancements,
workflow and dependency updates, and a function deprecation. 

Note to plugin developers: modules.p and ships.p are deprecated, and slated
for removal in the next major release! Please look for that change coming soon. 

Note to plugin developers: The `openurl()` function in ttkHyperlinkLabel has been deprecated,
and slated for removal in the next major release! Please migrate to `webbrowser.open()`.

**Changes and Enhancements**
* Deprecated `openurl()`. Please migrate to `webbrowser.open()`
* Updated a number of list comparisons to use more efficient tuple comparisons
* Updated a few type hints
* Updated a few binary comparitors to be more efficient
* Moved `resources.json` and `modules.json` back to the top level for all users
* Updated several dependencies
* Updated Python version to 3.11.7

**Bug Fixes**
* Fixed an issue where resources files could be in different locations for different users.
  * These files are now in the same location (top level) for all users on all distributions.
* Fixed an issue where CMDRs without the Git application installed would crash on start if running from Source.
  * Thanks to the Flatpak team for pointing this one out!
* Fixed a bug where CMDRs running from source would have their git hash version displayed as UNKNOWN.
  * We're now more failure tolerant and use the bundled .gitversion if no true git hash is provided.
* Fixed a bug where starting two copies of EDMC with a valid install would not generate a duplicate warning.

Release 5.10.0
===
This release contains a number of under-the-hood changes to EDMC designed to improve performance, code
maintainability, and stability of the EDMC application, while providing new features and quality-of-life fixes.

Note to plugin developers: modules.p and ships.p are deprecated, and slated
for removal in the next major release! Please look for that change coming soon. 

**Changes and Enhancements**
* Added new `modules.json` and `ships.json` files to improve security and readability
* Added a core Spansh URL provider plugin
* Added a new auth response page for successful FDEV authentication
* Added a new Open Log Folder option to the Help menu
* Added a new `--start_min` command flag to force the application to start minimized
* Added a new pop-up if plugins fail to load or are not supported
* Updated commodities and module files to the latest versions
* Updated core EDMC and core Plugin menus to a standardized layout
* Updates the Inara URL formats to the new endpoints

**Bug Fixes**
* Fixed an issue where indentation of text strings in certain settings windows under various languages 
would be unevenly indented
* Fixed an issue where the Plugins Folder label in the Plugins settings window would cut off the 
selection box for the plugin storage location

**Code Clean Up**
* Added future annotation imports to help with code compatibility
* Added a few conditional checks on input processing
* Simplified some RegEx expressions, complex functions, logic flows, and Import statements
* Simplified the WinSparkle GitHub Build Action
* Began to change single-character variables to more descriptive names
* Moved a number of global variables into their requisite classes 
* Updated a number of dependencies to the latest versions
* Updated GitHub Actions to the latest versions
* Updated a number of resource-allocating functions to use more efficient closing logic
* Updated some calls to arrays to be more efficient
* Removed a number of old-style typing hints in favor of PEP 585 style hints
* Removed a number of redundant `if - return - else` or `raise - else` statements for code readability
* Removed some default parameter assignments
* Removed some obsolete calls to Object

**Plugin Developers**
* `modules.p` and `ships.p` have been deprecated, and will be removed in 6.0. 
If you are using these files, please update to use the new `modules.json` and `ships.json` files instead. 
* A new method of standardizing the paddings used in settings panels has been applied to the core settings panels.
We strongly encourage you to follow these style hints! A proper guide will be added to the wiki.


Release 5.9.5
===
This release fixes an uncommon problem with the uninstaller logic if upgrading from a version prior
to 5.9.0 to improve consistancy across versions.

Note to plugin developers: modules.p and ships.p will be deprecated in the next version, and slated
for removal in the next major release! Please look for that change coming soon. 

- Updates Module pickle files to latest values
- Fixes a problem with the uninstaller logic caused by prior versions having fluctuating GUIDs.

Release 5.9.4
===
This release fixes a widely-reported bug that resulted in the cAPI Authentication
flow being disrupted for a subset of users. Thank you to all the CMDRs who reported this to
us and provided logs to us so that we could get the issue isolated.

- Fixes a missing registry issue that could cause the EDMC:// protocol to fail.
(#2061, #2059, #2058, #2057)
- Renames the default start menu shortcut to be more clear. (#2062)

Known Issues
--
- The popup on the EDMC Authentication Box is not translated yet. Ich spreche kein Deutsch.
- The cAPI is giving an Error: 500 on the /shipyard endpoint on carriers. We think this is an FDEV issue.

Release 5.9.3
===
This release is identical to 5.9.2, except reverts a bad change. 

- REVERTS Deprecated load_module() is now retired (#1462)

Release 5.9.2
===
This release fixes a critical issue on clean installs which would not update the
Windows registry to allow for protocol handling. All users are **strongly** encouraged to update.

- Fixes a critical bug with the installer on new installs not creating registry keys (#2046)
- Re-enables automatic submodule updates (#1443)
- Help -> About Version String can now be copied to clipboard (#1936)
- EDMC Task Manager Printout now is less useless (#2045)
- Deprecated load_module() is now retired (#1462)
- API Keys are masked in Settings (#2047)
- Installer will now refuse to install on Win7 and Earlier (#1122)


Release 5.9.1
===
This release updates the build system in use for EDMC to a more feature-rich installer, as well 
as updating the commodity information to be up-to-date for Update 16.

NOTE: This version hands over the installer to an EXE file for Windows instead of an MSI.
This does not change any functionality or plugin capability of EDMC. You **_may_** need to 
manually close EDMC during the update process if updating from version 5.9.0 or earlier.

* Removed the old WiX Build System
* Handed over the Build system to Inno Setup
* Broke apart the Build and Installer scripts for ease of development
* Updated FDevIDs to latest version
* Updated coriolis-data to latest version
* Updated some internal documentation.

Release 5.9.0
===
This release is essentially the same as 5.9.0-rc1 with only a typo, the version and
this changelog updated.

This release contains the removal of the EDDB module, as well as a few under-the-hood
updates.

* Removes the EDDB plugin due to EDDB shutting down.
* Unsets EDDB as the default handler for certain URL preferences.
* Updates the FDevIDs to latest versions.
* Removes EDDB references from help string documentations.
* Updated a number of dependencies to their latest working versions

Release 5.8.1
===
This fixes a bug where the Cmdr/APIKey sections on Settings > EDSM would never
be shown.

Release 5.8.0
===
This release is essentially the same as 5.8.0-rc3 with only the version and
this changelog updated.

It brings a new feature related to Fleetcarrier data, some convenience for
Linux users, some fixes, and otherwise some internal changes that should not
adversely affect either users or third-party plugins.  For the latter, read
below for some new/changed things that could benefit you.

* This release, and all future ones, now create two additional archive files
  in the GitHub release:

  1. `EDMarketConnector-release-<version>.zip`
  2. `EDMarketConnector-release-<version>.tar.gz`

    The advantage of these over the GitHub auto-generated ones is that they
    have been hand-crafted to contain *all* the necessary files, and *only*
    those files.

    **If you use the application from source, and not via a git clone, then we
    highly recommend you use one of these archives, not the GitHub
    auto-generated ones.**

    Anyone installing on Windows should continue to use the
    `EDMarketConnector_win_<version>.msi` files as before.

* **New Feature** - You can now have the application query the `/fleetcarrier`
  CAPI endpoint for data about your Fleet Carrier.  The data will then be
  passed to interested plugins.

  Note that there are some caveats:

  1. This feature defaults to *Off*.  The option is on the Configuration tab
    of Settings as "Enable Fleetcarrier CAPI Queries".  **It is advised to only
    enable this if you know you utilise plugins that make use of the data.**
  2. These queries are *only* triggered by `CarrierBuy` and `CarrierStats`
    Journal events, i.e. upon buying a Fleetcarrier or opening the Carrier
    Management UI in-game.  **NB: There is a 15 minute cooldown between
    queries.**
    
  3. If you have Fleetcarrier cargo which got into the cargo hold through a lot
    of individual transactions, or if you have a lot of separate buy/sell
    orders then these queries can take a *long* time to complete.
  
      **If this happens with your game account then all other CAPI queries will
    be blocked until the `/fleetcarrier` query completes.**  'Other CAPI
    queries' means those usually triggered upon docking to gather station
    market, shipyard and outfitting data.  To ameliorate the effects of this
    there is currently a timeout of 60 seconds on `/fleetcarrier` queries,
    **and will not occur more often than every 15 minutes**.

      We plan to address this by moving the `/fleetcarrier` queries into their
    own separate thread in the future.

* The code for choosing the 'Output' folder is now simply the `tkinter`
  function for such a dialogue, rather than a special case on Windows.  In
  the past the former had issues with Unicode characters, but in testing no
  such issue was observed (on a supported OS).

* There are two new items on the "Help" menu:
  1. Troubleshooting -> [Wiki:Troubleshooting](https://github.com/EDCD/EDMarketConnector/wiki/Troubleshooting)
  2. Report A Bug -> [Issues - New Bug Report](https://github.com/EDCD/EDMarketConnector/issues/new?assignees=&labels=bug%2C+unconfirmed&template=bug_report.md&title=)

* Translations have been updated.  Thanks again to our volunteer translators!

* If we ever activate any functionality killswitches, the popup denoting which
  are active has been made more readable.

* There's a new section in `Contributing.md` - "Python Environment".  This
  should aid any new developers in getting things set up.

Linux Users
---
We now ship an `io.edcd.EDMarketConnector.desktop` file.  To make use of this
you should run `scripts/linux-setup.sh` *once*.  This will:

1. Check that you have `$HOME/bin` in your PATH.  If not, it will abort.
2. Create a shell script `edmarketconnector` in `$HOME/bin` to launch the
  application.

    NB: This relies on the filesystem location you placed the source in not
    changing. So if you move the source you will need to re-run the script.
3. Copy the .desktop and .icon files into appropriate locations.  The .desktop
  file utilises the shell script created in step 2, and thus relies on it
  existing *and* on it being in a directory that is in your PATH.

Once this has been completed any XDG-compliant desktops should have an entry
for "E:D Market Connector" in their "Games" menu.

Fixes
---

* The tracking of a Cmdr's location that was being performed by the core EDDN
  plugin has been moved into the Journal monitoring code.  This results in
  the tracking being correct upon application (re)start, reflecting the state
  from the latest Journal file, rather than only picking up with any
  subsequent new Journal events.

  This change should remove instances of "Wrong System! Missed Jump ?" and
  similar sanity-check "errors" when continuing to play after a user restarts
  the application whilst the game is running.

  Plugin developers, see below for how this change can positively affect you.

* The name of the files written by "File" > "Save Raw Data" now have a `.`
  between the system and station names.

* Use of CAPI data in `EDMC.exe` when invoked with either `-s` or `-n`
  arguments hadn't been updated for prior changes, causing such invocations to
  fail.  This has been fixed.

Plugin Developers
---

* Each plugin is now handed its own sub-frame as the `parent` parameter passed
  to `plugin_app()` *instead of the actual main UI frame*.  These new Frames
  are placed in the position that plugin UI would have gone into. This should
  have no side effects on well-behaved plugins.

  However, if you have code that attempts to do things like `parent.children()`
  or the like in your `plugin_app()` implementation, this might have stopped
  working.  You shouldn't be trying to do anything with any of the UI outside
  your plugin *anyway*, but if you definitely have a need then look things up
  using `.nametowidget()`.  There are examples in the core plugins (which *DO*
  have good reason, due to maintaining main UI label values).

  All of the plugins listed on our Wiki were given *perfunctory* testing and no
  issues from this change were observed.

  This is a necessary first step to some pending plugin/UI work:

  * [UI: Alllow for re-ordering third-party plugins' UIs](https://github.com/EDCD/EDMarketConnector/issues/1792)
  * [UI: Allow configuration of number of UI columns.](https://github.com/EDCD/EDMarketConnector/issues/1813)
  * [Re-work how Plugins' Settings are accessed](https://github.com/EDCD/EDMarketConnector/issues/1814)
* **New** - `capi_fleetcarrier()` function to receive the data from a CAPI
  `/fleetcarrier` query.  See PLUGINS.md for details.

* It was found that the `ShutDown` event (note the capitalisation, this is
  distinct from the actual Journal `Shutdown` event) synthesized for plugins
  when it is detected that the game has exited was never actually being
  delivered. Instead this was erroneously replaced with a synthesized `StartUp`
  event. This has been fixed.

* As the location tracking has been moved out of the core EDDN plugin, and into
  monitor.py all of it is now available as members of the `state` dictionary
  which is passed to `journal_entry()`.

  This both means that no plugin should need to perform such location state
  tracking itself *and* they can take advantage of it being fully up to date
  when a user restarts the application with the game running.

  A reminder: When performing 'catch up' on the newest Journal file found at
  startup, the application does **not** pass any events to the
  `journal_entry()` method in plugins.  This is to avoid spamming with
  data/state that has possibly already been handled, and in the case of the
  Cmdr moving around will end up not being relevant by the time the end of the
  file is reached.  This limitation was also why the core EDDN plugin couldn't
  properly initiate its location tracking state in this scenario.

  See PLUGINS.md for details of the new `state` members.  Pay particular
  attention to the footnote that details the caveats around Body tracking.

  Careful testing has been done for *only* the following. So, if you make use
  of any of the other new state values and spot a bug, please report it:

  1. SystemName
  2. SystemAddress
  3. Body (Name)
  4. BodyID
  5. BodyType
  6. StationName
  7. StationType
  8. (Station) MarketID

* There is an additional property `request_cmdr` on `CAPIData` objects, which
  records the name of the Cmdr the request was made for.

* `FDevIDs` files are their latest versions at time of this version's build.

* `examples\plugintest` - dropped the "pre-5.0.0 config" code, as it's long
  since irrelevant.

Developers
---

* If you utilise a git clone of the source code, you should also ensure the
  sub-modules are initialised and synchronised.
  [wiki:Running from source](https://github.com/EDCD/EDMarketConnector/wiki/Running-from-source#obtain-a-copy-of-the-application-source)
  has been updated to include the necessary commands.

* The `coriolis-data` git sub-module now uses an HTTPS, not "git" URL, so won't
  require authentication for a simple `git pull`.

* If you have a `dump` directory in CWD when running EDMarketConnector.py under
  a debugger you will get files in that location when CAPI queries complete.
  This will now include files with names of the form
  `FleetCarrier.<callsign>.<timstamp>.json` for `/fleetcarrier` data.

* All the main UI tk widgets are now properly named.  This might make things
  easier if debugging UI widgets as you'll no longer see a bunch of `!label1`,
  `!frame1` and the like.

  Each plugin's separator is named as per the scheme `plugin_hr_<X>`, and when
  a plugin has UI its new container Frame is named `plugin_X`.  Both of these
  start with `1`, not `0`.

---

Release 5.7.0
===
This release re-enables CAPI queries for Legacy players.  As a result, the
'Update' button functionality is now restored for Legacy players, along with
"Automatically update on docking" functionality.

* We now test against, and package with, Python 3.11.1, 32-bit.

* This release is functionally identical to 5.7.0-rc1, as no problems were
  reported with that.

* As noted above, Legacy players now have CAPI functionality once more.
  Plugin developers check below for how you can determine the source galaxy
  of such data.

* Due to a bug it turned out that a workaround for "old browsers don't support
  very long URLs" had been inactive since late 2019.  As no-one has noticed
  or complained we've now removed the defunct code in favour of the simple
  `webbrowser.open(<url>)`.

  Testing showed that all of Firefox, Chrome and Chrome-based Edge worked with
  very long URLs without issues.

* `EDMC.exe -n` had been broken for a while, it now functions once more.

* Some output related to detecting and parsing `gameversion` from Journals
  has been moved from INFO to DEBUG.  This returns the output of any `EDMC.exe`
  command to the former, quieter, version.

Bugs
---
* A corner case of "game not running" and "user presses 'Update' button" would
  result in an empty `uploaderID` string being sent to EDDN.  Such messages are
  still accepted by the EDDN Gateway, and the Relay then obfuscates this field
  anyway.  So, at worse, this would make it look like the same uploader was in
  lots of different places.  This has been fixed.

* The message about converting legacy `replay.jsonl` was being emitted even
  when there was no file to convert.  This has been fixed.

Plugin Developers
---
* An erroneous statement about "all of Python stdlib" in PLUGINS.md has been
  corrected.  We don't/can't easily include all of this.  Ask if any part of it
  you require is missing.

* In order to not pass Legacy data to plugins without them being aware of it
  there is now a new function `cmdr_data_legacy()`, which mirrors the
  functionality of `cmdr_data()`, but for Legacy data only.  See PLUGINS.md
  for more details.

* The `data` passed to `cmdr_data()` and `cmdr_data_legacy()` is now correctly
  typed as `CAPIData`.  This is a sub-class of `UserDict`, so you can continue
  to use it as such.  However, it also has one extra property, `source_host`,
  which can be used to determine if the data was from the Live or Legacy
  CAPI endpoint host.  See PLUGINS.md for more details.

* If any plugin had been attempting to make use of `config.get_int('theme')`,
  then be aware that we've finally moved from hard-coded values to actual
  defined constants.  Example use would be as in:
  ```python
  from config import config
  from theme import theme
  
  active_theme = config.get_int('theme')
  if active_theme == theme.THEME_DARK:
      ...
  elif active_theme == theme.THEME_TRANSPARENT:
      ...
  elif active_theme == theme.THEME_DEFAULT:
      ...
  else:
      ...
  ```
  But remember that all tkinter widgets in plugins will inherit the main UI
  current theme colours anyway.

* The contents of `NavRoute.json` will now be loaded during 'catch-up' when
  EDMarketConnector is (re-)started.  The synthetic `StartUp` (note the 
  capitalisation) event that is emitted after the catch-up ends will have
  `state['NavRoute']` containing this data.

  However, the `Fileheader` event from detecting a subsequent new Journal file
  *will* blank this data again.  Thus, if you're interested in "last plotted
  route" on startup you should react to the `StartUp` event.  Also, note that
  the contents *will* indicate a `NavRouteClear` if that was the last such
  event.

  PLUGINS.md has been updated to reflect this.

* If you've ever been in the habit of running our `develop` branch, please
  don't.  Whilst we try to ensure that any code merged into this branch doesn't
  contain bugs, it hasn't at that point undergone more thorough testing.
  Please use the `stable` branch unless otherwise directed.

* Some small updates have been made in `edmc_data` as a part of reviewing the
  latest update to `coriolis-data`.
  We make no guarantee about keeping these parts of `edmc_data` up to date.
  Any plugins attempting to use that data should look at alternatives, such
  as [FDevIDs/outfitting.csv](https://github.com/EDCD/FDevIDs/blob/master/outfitting.csv).

  A future update might remove those maps, or at least fully deprecate their
  use by plugins.  Please contact us **now** if you actually make use of this
  data.

---

Release 5.6.1
===
This release addresses some minor bugs and annoyances with v5.6.0, especially
for Legacy galaxy players.

In general, at this early stage of the galaxy split, we prefer to continue to
warn Legacy users who have 'send data' options active for sites that only
accept Live data.  In the future this might be reviewed and such warnings
removed such that the functionality *fails silently*.  This might be of use
to users who actively play in both galaxies.

* CAPI queries will now **only be attempted for Live galaxy players**  This is
  a stop-gap whilst the functionality is implemented for Legacy galaxy players.
  Doing so prevents using Live galaxy data whilst playing Legacy galaxy, which
  would be increasingly wrong and misleading.
  1. 'Automatic update on docking' will do nothing for Legacy players.
  2. Pressing the 'Update' button whilst playing Legacy will result in a status
    line message "CAPI for Legacy not yet supported", and otherwise achieve
    nothing.  **The only function of this button is to query CAPI data and
    pass it to plugins, which does *not* include Inara and EDSM**.
  3. A Legacy player trying to use "File" > "Status" will get the message
    "Status: No CAPI data yet" due to depending on CAPI data.
  
  It is hoped to implement CAPI data retrieval and use for Legacy players soon,
  although this will likely entail extending the plugins API to include a new
  function specifically for this.  Thus only updated plugins would support
  this.
* EDDN: Where data has been sourced from the CAPI this application now sends
  a header->gameversion in the format `"CAPI-(Live|Legacy)-<endpoint"` as per
  [the updated documentation](https://github.com/EDCD/EDDN/blob/live/docs/Developers.md#gameversions-and-gamebuild).
  1. As *this* version only queries CAPI for Live players that will only be
  `"CAPI-Live-<endpoint>"` for the time being.

  2. If, somehow, the CAPI host queried matches neither the
  current Live host, the Legacy host, nor the past beta host, you will see
  `"CAPI-UNKNOWN-<endpoint>"`.

  3. As that statement implies, this application will also signal 'Live' if
  `pts-companion.orerve.net` has been used, due to detecting an alpha or beta
  version of the game.  However, in that case the `/test` schemas will be used.
  
  Closes [#1734](https://github.com/EDCD/EDMarketConnector/issues/1734).
* Inara: Only warn about Legacy data if sending is enabled in Settings > Inara.

  Closes [#1730](https://github.com/EDCD/EDMarketConnector/issues/1730).
* Inara: Handling of some events has had a sanity check added so that the
  Inara API doesn't complain about empty strings being sent.  In these cases
  the event will simply not be sent.

  Closes [#1732](https://github.com/EDCD/EDMarketConnector/issues/1732).

* EDSM: EDSM has decided to accept only Live data on its API.  Thus, this
  application will only attempt to send data for Live galaxy players.

  If a Legacy galaxy player has the Settings > EDSM > "Send flight log and
  Cmdr status to EDSM" option active then they will receive an error about
  this at most once every 5 minutes.  Disabling that option will prevent the
  warning.

Plugin Developers
---
* PLUGINS.md has been updated to make it clear that the only use of imports
  from the `config` module are for setting/getting/removing a plugin's own
  configuration, or detecting application shutdown in progress.
* PLUGINS.md has also been updated to add a note about how the `data` passed
  to a plugin `cmdr_data()` is, strictly speaking, an instance of `CAPIData`,
  which is an extension of `UserDict`.  It has some extra properties on it,
  **but these are for internal use only and no plugin should rely on them**.
* As noted above, implementing CAPI data for Legacy players will likely entail
  an additional function in the API provided to plugins.  See
  [#1728](https://github.com/EDCD/EDMarketConnector/issues/1728) for discussion
  about this.

---

Release 5.6.0
===
The major reason for this release is to address the Live versus Legacy galaxy
split [coming in Update 14 of the game](https://www.elitedangerous.com/news/elite-dangerous-update-14-and-beyond-live-and-legacy-modes).
See the section "Update 14 and the Galaxy Split" below for how this might
impact you.

Changes
---

* We now test against, and package with, Python 3.10.8.
* The code for sending data to EDDN has been reworked.  This changes the
  'replay log' from utilising an internal array, backed by a flat file
  (`replay.jsonl`), to an sqlite3 database.

  As a result:
  1. Any messages stored in the old `replay.jsonl` are converted at startup,
    if that file is present, and then the file removed.
  2. All new messages are stored in this new sqlite3 queue before any attempt
    is made to send them.  An immediate attempt is then made to send any
    message not affected by "Delay sending until docked".
  3. Sending of queued messages will be attempted every 5 minutes, unless
    "Delay sending until docked" is active and the Cmdr is not docked in
    their own ship.  This is in case a message failed to send due to an issue
    communicating with the EDDN Gateway.
  4. When you dock in your own ship an immediate attempt to send all queued
    messages will be initiated.
  5. When processing queued messages the same 0.4-second inter-message delay
    as with the old code has been implemented.  This serves to not suddenly
    flood the EDDN Gateway.  If any message fails to send for Gateway reasons,
    i.e. not a bad message, then this processing is abandoned to wait for
    the next invocation.

  The 5-minute timer in point 3 differs from the old code, where almost any
  new message sending attempt could initiate processing of the queue.  At
  application startup this delay is only 10 seconds.

  Currently, the feedback of "Sending data to EDDN..." in the UI status line
  has been removed.

  **If you do not have "Delay sending until docked" active, then the only
  messages that will be at all delayed will be where there was a communication
  problem with the EDDN Gateway, or it otherwise indicated a problem other
  than 'your message is bad'.**
* As a result of this EDDN rework this application now sends appropriate
  `gameversion` and `gamebuild` strings in EDDN message headers.
  The rework was necessary in order to enable this, in case of any queued
  or delayed messages which did not contain this information in the legacy
  `replay.jsonl` format.
* For EDSM there is a very unlikely set of circumstances that could, in theory
  lead to some events not being sent.  This is so as to safeguard against
  sending a batch with a gameversion/build claimed that does not match for
  *all* of the events in that batch.
  
  It would take a combination of "communications with EDSM are slow", more
  events (the ones that would be lost), a game client crash, *and* starting
  a new game client before the 'more events' are sent.

Update 14 and the Galaxy Split
---
Due to the galaxy split [announced by Frontier](https://www.elitedangerous.com/news/elite-dangerous-update-14-and-beyond-live-and-legacy-modes)
there are some changes to the major third-party websites and tools.

* Inara [has chosen](https://inara.cz/elite/board-thread/7049/463292/#463292)
  to only accept Live galaxy data on its API.

  This application will not even process Journal data for Inara after
  2022-11-29T09:00:00+00:00 *unless the `gameversion` indicates a Live client*.
  This explicitly checks that the game's version is semantically equal to or
  greater than '4.0.0'.

  If a Live client is *not* detected, then there is an INFO level logging
  message "Inara only accepts Live galaxy data", which is also set as the main
  UI status line.  This message will repeat, at most, every 5 minutes.

  If you continue to play in the Legacy galaxy only then you probably want to
  just disable the Inara plugin with the checkbox on Settings > Inara.
* All batches of events sent to EDSM will be tagged with a `gameversion`, in
  a similar manner to the EDDN header.

  Ref: [EDSM api-journal-v1](https://www.edsm.net/en/api-journal-v1)
* All EDDN messages will now have appropriate `gameversion` and `gamebuild`
  fields in the `header` as per
  [EDDN/docs/Developers.md](https://github.com/EDCD/EDDN/blob/live/docs/Developers.md#gameversions-and-gamebuild).

  As a result of this you can expect third-party sites to choose to filter data
  based on that.

  Look for announcements by individual sites/tools as to what they have chosen
  to do.

Known Bugs
---
In testing if it had been broken at all due to 5.5.0 -> 5.6.0 changes it has
come to light that `EDMC.EXE -n`, to send data to EDDN, was already broken in
5.5.0.

In addition, there is now some extra 'INFO' logging output which will be
produced by any invocation of `EDMC.EXE`.  This might break third-party use of
it, e.g. [Trade Computer Extension Mk.II](https://forums.frontier.co.uk/threads/trade-computer-extension-mk-ii.223056/).
This will be fixed as soon as the dust settles from Update 14, with emphasis
being on ensuring the GUI `EDMarketConnector.exe` functions properly.

Notes for EDDN Listeners
---
* Where EDMC sourced data from the Journal files it will set `gameversion`
  and `gamebuild` as per their values in `Fileheader` or `LoadGame`, whichever
  was more recent (there are some events that occur between these).
* *If any message was already delayed such that it did not
  have the EDDN header recorded, then the `gameversion` and `gamebuild` will
  be empty strings*.  In order to indicate this the `softwareName` will have
  ` (legacy replay)` appended to it, e.g. `E:D Market Connector Connector
  [Windows] (legacy replay)`.  In general this indicates that the message was
  queued up using a version of EDMC prior to this one.  If you're only
  interested in Live galaxy data then you might want to ignore such messages.
* Where EDMC sourced data from a CAPI endpoint, the resulting EDDN message
  will have a `gameversion` of `CAPI-<endpoint>` set, e.g. `CAPI-market`.
  **At this time it is not 100% certain which galaxy this data will be for, so
  all listeners are advised to ignore/queue such data until this is clarified**.

  `gamebuild` will be an empty string for all CAPI-sourced data.

Plugin Developers
---
* There is a new flag in `state` passed to plugins, `IsDocked`.  See PLUGINS.md
  for details.

---

Release 5.5.0
===

* We now test against, and package with, Python 3.10.7.
* EDDN: Support added for the `FCMaterials` schemas to aid third-party sites in
   offering searches for where to buy and sell Odyssey Micro Resources,
   including on Fleet Carriers with the bar tender facility.

Bug Fixes
---
* EDDN: Abort `fsssignaldiscovered` sending of message if no signals passed
   the checks.
* EDDN: Add Horizons check for location on `fsssignaldiscovered` messages.
* Don't alert the user if the first attempted load of `NavRoute.json` contains
   no route.
* Inara: Don't set `marketID` for `ApproachSettlement` unless it's actually
   present in the event.

Plugin Developers
---
* We now build using the new, `setuptools` mediated py2exe `freeze()` method,
  so we're in the clear for when `distutils` is removed in Python 3.12.

   This shouldn't have any adverse effects on plugins, i.e. all of the same
   Python modules are still packaged as before.
* Support has been added for the `NavRouteClear` event.  We *do* send this
   through to plugins, so that they know the player has cleared the route,
   **but we keep the previously plotted route details in `state['NavRoute']`.**
* The documentation of the return type of `journal_entry()` has been corrected
   to `Optional[str]`.
* FDevIDs files (`commodity.csv` `rare_commodity.csv`) updated to latest
   versions.

Developers
---
* We now build using the new, `setuptools` mediated py2exe `freeze()` method,
  so we're in the clear for when `distutils` is removed in Python 3.12.
* The old `setup.py` file, along with associated `py2exe.cmd` have been removed
   in favour of the new `Build-exe-and-msi.py` file.  Documentation updated.

---

Release 5.4.1
===

* We now test against, and package with, Python 3.10.5.
* If for any reason `EDMarketConnector.exe` fails to shutdown and exit when
  asked to by the upgrade process this should no longer result in a spontaneous
  system reboot.  Closes [#1492](https://github.com/EDCD/EDMarketConnector/issues/1492).

  A manual reboot will still be required to complete the EDMarketConnector
  upgrade process and we make no guarantees about the stability of the
  application until this is done.
* The new EDDN `fsssignaldiscovered/1` schema has been implemented.
* EDSM trace level logging will no longer log API credentials unless explicitly
  asked to, separately from other EDSM API trace logging.

Bug Fixes
---

* EDDN: Ensure we always remove all `_Localised` suffix keys in data.  This
  was missed in some recent new schemas and turned out to be an issue for at
  least `approachsettlement/1`.

---

Release 5.4.0
===

* We now test against, and package with, Python 3.10.4.
* New EDDN schema `fssbodysignals` is now supported.
* Odyssey Update 12 will add `BodyID` to `CodexEntry` journal events, so don't
  overwrite this with an augmentation if it is already present.  We've also
  added the same for `BodyName` in case Frontier ever add that.
* [Translations](https://github.com/EDCD/EDMarketConnector/issues/24) updated. 
  Thanks again to all the contributors.

Bug Fixes
---
* Cross-check the `MarketID` in CAPI data, not only the station name, to ensure
  the data is for the correct station.  Closes [#1572](https://github.com/EDCD/EDMarketConnector/issues/1572).
* Location cross-check paranoia added to several EDDN message types to ensure
  no bad data is sent.
* Ensure we don't send bad BodyID/Name for an orbital station if the player
  uses a taxi.
  Closes [#1522](https://github.com/EDCD/EDMarketConnector/issues/1522).

Developers
---
* Odyssey Update 12 adds a new Journal event, and file, `FCMaterials.json`,
  detailing the available trades at a Fleet Carrier's bar tender.  Support has
  been added for this.  Plugin developers are sent an `FCMaterials` event
  with the full contents of the file.

EDMC.exe
---
This now uses specific exit codes in all cases, rather than a generic
`EXIT_SYS_ERR` (6) for some cases.  See the appropriate line in EDMC.py for
details.

---

Release 5.3.4
===

Whilst EDMarketConnector.exe was fixed for the Odyssey Update 11 difference in
Journal file names, EDMC.exe was not.

* Use the new common function for finding latest journal file in EDMC.py.
* Quietens some NavRoute related logging for the benefit of EDMC.py.  This is
  now at DEBUG level, rather than INFO.


Release 5.3.3
===

Unfortunately 5.3.2 failed to fully address the issues caused by the different
Journal filenames when using the Odyssey Update 11 client.  It's fine if you
run EDMarketConnector first and *then* the game, as the code path that detects
a new file always does just that.

But the code for EDMarketConnector startup to find the current newest Journal
file relied on sorting the filenames and that would mean the new-style names
would always sort as 'oldest'.

This release fixes that code to properly use the file modification timestamp
to determine the newest file on startup.

Release 5.3.2
===

This release contains one change to cope with how Frontier decided to name
the Journal files differently in the Update 11 Odyssey client.

Release 5.3.1
===

This release addresses some issues with newer EDDN code which could cause
erroneous alerts to the player, or sending of bad messages.

* EDDN: Cope with `ApproachSettlement` on login occurring before `Location`,
    such that we don't yet know the name of the star system the player is in.

    Closes [#1484](https://github.com/EDCD/EDMarketConnector/pull/1484)

* EDDN: Cope with `ApproachSettlement` missing planetary coordinates on login
    at/near a settlement in Horizons.

    Closes [#1476](https://github.com/EDCD/EDMarketConnector/pull/1476)

* EDDN: Change the `CodexEntry` "empty string" checks to only apply to those
    values where the schema enforces "must be at least one character".

    This prevents the big 'CodexEntry had empty string, PLEASE ALERT THE EDMC
    DEVELOPERS' message from triggering on, e.g. `NearestDestination` being
    empty, which the schema allows.

    Closes [#1481](https://github.com/EDCD/EDMarketConnector/issues/1481)

Plugin Developers
---

* If you use a sub-class for a widget the core code will no longer break if
    your code raises an exception.  e.g. a plugin was failing due to Python
    3.10 using `collections.abc` instead of `collections`, and the plugin's
    custom widget had a `configure()` method which was called by the core
    theme code on startup or theme change.  This then caused the whole
    application UI to never show up on startup.

    This also applies if you set up a button such that enter/leave on it, i.e.
    mouse in/out, causes the `theme.py` code for that to trigger.

    So, now in such cases the main UI should actually show up, although your
    plugin's UI might look weird due to theming not being properly applied.

    The plugin exception **WILL** be logged, at ERROR level.

---

Release 5.3.0
===

As has sadly become routine now, please read
[our statement about malware false positives](https://github.com/EDCD/EDMarketConnector/wiki/Troubleshooting#installer-and-or-executables-flagged-as-malicious-viruses)
affecting our installers and/or the files they contain.  We are as confident
as we can be, without detailed auditing of python.org's releases and all
the py2exe source and releases, that there is no malware in the files we make
available.

This release is primarily aimed at fixing some more egregious bugs,
shortcomings and annoyances with the application.  It also adds support for
two additional
[EDDN](https://github.com/EDCD/EDDN/blob/live/README.md)
schemas.

* We now test and build using Python 3.10.2.  We do not *yet* make use of any
    features specific to Python 3.10 (or 3.9).  Let us restate that we
    absolutely reserve the right to commence doing so.

* We now set a custom User-Agent header in all web requests, i.e. to EDDN,
    EDSM and the like.  This is of the form:

    `EDCD-EDMarketConnector-<version>`

* "File" -> "Status" will now show the new Odyssey ranks, both the new
    categories and the new 'prestige' ranks, e.g. 'Elite I'.

    **NB: Due to an oversight there are currently no translations for these.**

    Closes [#1369](https://github.com/EDCD/EDMarketConnector/issues/1369).

* Running `EDMarketConnector.exe --reset-ui` will now also reset any changes to
    the application "UI Scale" or geometry (position and size).

    Closes [#1155](https://github.com/EDCD/EDMarketConnector/issues/1155).

* We now use UTC-based timestamps in the application's log files.  Prior to
    this change it was the "local time", but without any indication of the
    applied timezone.  Each line's timestamp has ` UTC` as a suffix now.  We
    are assuming that your local clock is correct *and* the timezone is set
    correctly, such that Python's `time.gmtime()` yields UTC times.

    This should make it easier to correlate application logfiles with in-game
    time and/or third-party service timestamps.

* The process used to build the Windows installers should now always pick up
    all the necessary files automatically.  Prior to this we used a manual
    process to update the installer configuration which was prone to both user
    error and neglecting to update it as necessary.

* If the application fails to load valid data from the `NavRoute.json` file
    when processing a Journal `NavRoute` event, it will attempt to retry this
    operation a number of times as it processes subsequent Journal events.

    This should hopefully work around a race condition where the game might
    not have yet updated `NavRoute.json` at all, or has truncated it to empty,
    when we first attempt this.

    We will also now *NOT* attempt to load `NavRoute.json` during the startup
    'Journal catch-up' mode, which only sets internal state.

    Closes [#1348](https://github.com/EDCD/EDMarketConnector/issues/1155).

* Inara: Use the `<journal log>->Statistics->Bank_Account->Current_Wealth`
    value when sending a `setCommanderCredits` message to Inara to set
    `commanderAssets`.

    In addition, a `setCommanderCredits` message at game login **will now only
    ever be sent at game login**.  Yes, you will **NEED** to relog to send an
    updated balance.  This is the only way in which to sanely keep the
    'Total Assets' value on Inara from bouncing around.

    Refer to [Inara:API:docs:setCommanderCredits](https://inara.cz/inara-api-docs/#event-1).

    Closes [#1401](https://github.com/EDCD/EDMarketConnector/issues/1401).

* Inara: Send a `setCommanderRankPilot` message when the player logs in to the
    game on-foot.  Previously you would *HAVE* to be in a ship at login time
    for this to be sent.

    Thus, you can now relog on-foot in order to update Inara with any Rank up
    or progress since the session started.

    Closes [#1378](https://github.com/EDCD/EDMarketConnector/issues/1378).

* Inara: Fix for always sending a Rank Progress of 0%.

    Closes [#1378](https://github.com/EDCD/EDMarketConnector/issues/1378).

* Inara: You should once more see updates for any materials used in
    Engineering.  The bug was in our more general Journal event processing
    code pertaining to `EngineerCraft` events, such that the state passed to
    the Inara plugin hadn't been updated.

    Such updates should happen 'immediately', but take into account that there
    can be a delay of up to 35 seconds for any data sent to Inara, due to how
    we avoid breaking the "2 messages a minute" limit on the Inara API.

    Closes [#1395](https://github.com/EDCD/EDMarketConnector/issues/1395).

* EDDN: Implement new [approachsettlement/1](https://github.com/EDCD/EDDN/blob/live/schemas/approachsettlement-README.md)
    schema.

* EDDN: Implement new [fssallbodiesfound/1](https://github.com/EDCD/EDDN/blob/live/schemas/fssallbodiesfound-README.md)
    schema.

* EDDN: We now compress all outgoing messages.  This might help get some
    particularly large `navroute` messages go through.

    If any message is now rejected as 'too large' we will drop it, and thus
    not retry it later.  The application logs will reflect this.

    NB: The EDDN Gateway was updated to allow messages up to 1 MiB in size
    anyway.  The old limit was 100 KiB.

    Closes [#1390](https://github.com/EDCD/EDMarketConnector/issues/1390).

* EDDN: In an attempt to diagnose some errors observed on the EDDN Gateway
    with respect to messages sent from this application some additional checks
    and logging have been added.

    **NB: After some thorough investigation it was concluded that these EDDN
    errors were likely the result of long-delayed messages due to use of
    the "Delay sending until docked" option.**

    There should be no functional changes for users.  But if you see any of
    the following in this application's log files **PLEASE OPEN
    [AN ISSUE ON GITHUB](https://github.com/EDCD/EDMarketConnector/issues/new?assignees=&labels=bug%2C+unconfirmed&template=bug_report.md&title=)
    with all the requested information**, so that we can correct the relevant
    code:

    - `No system name in entry, and system_name was not set either!  entry: ...`
    - `BodyName was present but not a string! ...`
    - `post-processing entry contains entry ...`
    - `this.body_id was not set properly: ...`
    - `system is falsey, can't add StarSystem`
    - `this.coordinates is falsey, can't add StarPos`
    - `this.systemaddress is falsey, can't add SystemAddress`
    - `this.status_body_name was not set properly: ...`

    You might also see any of the following in the application status text
    (bottom of the window):

    - `passed-in system_name is empty, can't add System`
    - `CodexEntry had empty string, PLEASE ALERT THE EDMC DEVELOPERS`
    - `system is falsey, can't add StarSystem`
    - `this.coordinates is falsey, can't add StarPos`
    - `this.systemaddress is falsey, can't add SystemAddress`

    Ref: [#1403](https://github.com/EDCD/EDMarketConnector/issues/1403)
    [#1393](https://github.com/EDCD/EDMarketConnector/issues/1393).

Translations
---

* Use a different workaround for OneSky (translations website) using "zh-Hans"
    for Chinese (Simplified), whereas Windows will call this "zh-CN". This is
    in-code and documented with a comment, as opposed to some 'magic' in the
    Windows Installer configuration that had no such documentation. It's less
    fragile than relying on that, or developers using a script/documented
    process to rename the file.

* As noted above we forgot to upload to
    [OneSky](https://marginal.oneskyapp.com/collaboration/project/52710)
    after adding the Odyssey new ranks/categories.  This has now been done,
    and some new phrases await translation.

Plugin Developers
---

We now test against, and package with Python 3.10.2.

* We've made no explicit changes to the Python stdlib, or other modules, we
    currently offer, but we did have to start explicitly including
    `asyncio` and `multiprocessing` due to using a newer version of `py2exe`
    for the windows build.

* We will now include in the Windows installer *all* of the files that `py2exe`
    places in the build directory.  This is vulnerable to a later version of
    our code, python and/or py2exe no longer causing inclusion of a module.

    We have endeavoured to ensure this release contains *at least* all of the
    same modules that 5.2.4 did.

    We are looking into
    [including all of Python stdlib](https://github.com/EDCD/EDMarketConnector/issues/1327),
    but if there's a particular part of this we don't package then please ask
    us to by opening an issue on GitHub.

* We now have an `.editorconfig` file which will instruct your editor/IDE to
    change some settings pertaining to things like indentation and line wrap,
    assuming your editor/IDE supports the file.

    See [Contributing.md->Text formatting](Contributing.md#text-formatting).

* As noted above, prior to this version we weren't properly monitoring
    `EngineerCraft` events.  This caused the `state` passed to plugins to not
    contain the correct 'materials' (Raw, Manufactured, Encoded) counts.

* `config.py` has been refactored into a sub-directory, with the per-OS code
    split into separate files.  There *shouldn't* be any changes necessary to
    how you utilise this, e.g. to determine the application version.

    All forms of any `import` statement that worked before should have
    unchanged functionality.

* We now include [FDevIDS](https://github.com/EDCD/FDevIDs) as a
    sub-repository, and use its files directly for keeping some game data up to
    date.  This should hopefully mean we include, e.g. new ships and modules
    for loadout exports in a more timely manner.

    Developers of third-party plugins should never have been using these files
    anyway, so this shouldn't break anything for them.

* It's unlikely to affect you, but our `requirements-dev.txt` now explicitly
    cites a specific version of `setuptools`.  This was necessary to ensure we
    have a version that works with `py2exe` for the windows build process.

    If anything this will ensure you have a *more up to date* version of
    `setuptools` installed.

---
---

Release 5.2.4
===
This is a *very* minor update that simply imports the latest versions of
data files so that some niche functionality works properly.

* Update `commodity.csv` and `rare_commodity.csv` from the latest
  [EDCD/FDevIDs](https://github.com/EDCD/FDevIDs) versions.  This addresses
  an issue with export of market data in Trade Dangerous format containing
  `OnionHeadC` rather than the correct name, `Onionhead Gamma Strain`, that
  Trade Dangerous is expecting.

  This will only have affected Trade Dangerous users who use EDMarketConnector
  as a source of market data.

---

Release 5.2.3
===

This release fixes one bug and fixes some example code.

* Odyssey changed the order of some Journal events.  This caused our logic 
  for tracking the following to break, and thus not report them ever to Inara:

    - Ship Combat, Trade and Exploration ranks.
    - On-foot Combat and Exobiologist ranks.
    - Engineer unlocks and progress.
    - Reputations with Major Factions (Superpowers).
  
  This is now fixed and the current state of all of these will be correctly 
  reported to Inara if you have API access for it configured.

Developers
---

* Now built using Python 3.9.9.

* Updated [PLUGINS.md](https://github.com/EDCD/EDMarketConnector/blob/main/PLUGINS.md#packaging-extra-modules)
  to state that we don't actually include *all* of Python's standard library.

* The [click_counter](https://github.com/EDCD/EDMarketConnector/tree/main/docs/examples/click_counter)
  example plugin code has been corrected to both actually work fully, and pass
  our linting.

---

Release 5.2.2
===

This release adds one new feature and addresses some bugs.  We've also 
updated to using Python 3.9.8.

* Windows now has "minimize to system tray" support.

    - The system tray icon will always be present.
    - There is a new option on the Settings > Appearance tab - 
     `Minimize to system tray`.
    - When this new option is active, minimizing the application will *also* 
      hide the taskbar icon.
    - When the new option is not active, the application will minimize to the 
      taskbar as normal.

Bug Fixex
---

* If a CAPI query failed in such a way that no `requests.Response` object 
  was made available we attempted to blindly dump the non-existent object.  
  We now check that it actually exists, and log the specifics of the exception.

* A user experienced the game writing a NavRoute.json file without a 
  `Route` array, which caused the application to attempt sending a badly formed
  `navroute` message to EDDN.  That message was then remembered and constantly 
  retried.

    - We now sanity check the NavRoute.json contents to be sure there *is* a
      `Route` array, even if it is empty.  If it's not present no attempt 
      to send the EDDN message will be made.
      
      If this scenario occurs the user will see a status line message `No 
      'Route' array in NavRoute.json contents`.

    - For any EDDN message that receives a 400 status back we will drop it 
      from the replay log.

Release 5.2.1
===

This release primarily addresses the issue of the program asking for 
Frontier authorization much too often.

* Actually utilise the Frontier Refresh Token when the CAPI response is 
  "Unauthorized".  The re-factoring of this code to make CAPI queries 
  threaded inadvertently prevented this.

Release 5.2.0
===

* The 'Update' button is disabled if CQC/Arena is detected.

* Frontier CAPI queries now run in their own thread.  There should be no
  change in functionality for users.   This affects both EDMarketConnector 
  (GUI) and EDMC (command-line).

* `File` > `Status` will now use cached CAPI data, rather than causing a fresh
  query.  **Currently if data has not yet been cached nothing will happen when
  trying to use this**.

* Trying to use `File` > `Status` when the current commander is unknown, or
  there is has been no CAPI data retrieval yet, will now result in the 'bad'
  sound being played and an appropriate status line message.

* `File` > `Save Raw Data` also now uses the cached CAPI data, rather than 
  causing a fresh query.  This will write an empty JSON `{}` if no data is
  yet available.
 
* New [docs/Licenses/](docs/Licenses/) directory containing all relevant 
  third-party licenses for the software this application uses.

* `Settings` > `Output` > `File Location` 'Browse' button will now always be
  available, even if no output options are active.

* The 'no git installed' logging when running from source is now at INFO 
  level, not ERROR.  This will look less scary.

* EDMarketConnetor command-line arguments have been re-ordered into
  logical groups for `--help` output.

* Support added for several new EDDN schemas relating to specific Journal 
  events.  The live EDDN server has been updated to support these.

  Schema support added for:
  - `codexentry/1`
  - `fssdiscoveryscan/1`
  - `navbeaconscan/1`
  - `navroute/1`
  - `scanbarycentre/1`

* If a message to EDDN gets an 'unknown schema' response it will **NOT** be
  saved in the replaylog for later retries, instead being discarded.

Bug Fixes
---

* Pressing the 'Update' button when in space (not docked, not on a body
  surface) will no longer cause a spurious "Docked but unknown station: EDO
  Settlement?" message.

* A bug preventing `--force-localserver-auth` from working has been fixed.
  
* `horizons` and `odyssey` flags should now always be set properly on *all*
  EDDN messages.  The `horizons` flag was missing from some.

Developers
---

* Now built using Python 3.9.7.

* New `journal_entry_cqc()` function for plugins to receive journal events
  *specifically and **only** when the player is in CQC/Arena*.  This allows 
  for tracking things that happen in CQC/Arena without polluting 
  `journal_entry()`.  See [PLUGINS.md](PLUGINS.md) for details.

* Command-line argument `--trace-all` to force all possible `--trace-on` to be
  active.

* Contributing.md has been updated for how to properly use `trace_on()`.

* EDMC.(py,exe) now also makes use of `--trace-on`.

* EDMarketConnector now has `--capi-pretend-down` to act as if the CAPI
  server is down.

* Killswitches now have support for removing key/values entirely, or forcing
  the value.  See [docs/Killswitches.md](docs/Killswitches.md) for details.

* `state['Odyssey']` added, set from `LoadGame` journal event.

* You can now test against a different EDDN server using `--eddn-url` 
  command-line argument.  This needs to be the *full* 'upload' URL, i.e. for
  the live instance this is `https://eddn.edcd.io:4430/upload/`.

* New command-line argument `--eddn-tracking-ui` to track the EDDN plugin's
  idea of the current BodyName and BodyID, from both the Journal and 
  Status.json.

---

Release 5.1.3
===

* Attempt to flush any pending EDSM API data when a Journal `Shutdown` or 
  `Fileheader` event is seen.  After this, the data is dropped.  This ensures
  that, if the user next logs in to a different commander, the data isn't then
  sent to the wrong EDSM account.

* Ensure a previous Journal file is fully read/drained before starting 
  processing of a new one.  In particular, this ensures properly seeing the end
  of a continued Journal file when opening the continuation file.

* New config options, in a new `Privacy` tab, to hide the current Private 
  Group, or captain of a ship you're multi-crewing on.  These usually appear
  on the `Commander` line of the main UI, appended after your commander name,
  with a `/` between.

* EDO dockable settlement names with `+` characters appended will no longer 
  cause 'server lagging' reports.
  
* Don't force DEBUG level logging to the
  [plain log file](https://github.com/EDCD/EDMarketConnector/wiki/Troubleshooting#plain-log-file)
  if `--trace` isn't used to force TRACE level logging.  This means logging
  *to the plain log file* will once more respect the user-set Log Level, as in
  the Configuration tab of Settings.

  As its name implies, the [debug log file](https://github.com/EDCD/EDMarketConnector/wiki/Troubleshooting#debug-log-files)
  will always contain at least DEBUG level logging, or TRACE if forced.

(Plugin) Developers
---

* New EDMarketConnector option `--trace-on ...` to control if certain TRACE
  level logging is used or not.  This helps keep the noise down whilst being
  able to have users activate choice bits of logging to help track down bugs.

  See [Contributing.md](Contributing.md#use-the-appropriate-logging-level) for
  details.

* Loading of `ShipLocker.json` content is now tried up to 5 times, 10ms apart,
  if there is a file loading, or JSON decoding, failure.  This should 
  hopefully result in the data being loaded correctly if a race condition with
  the game client actually writing to and closing the file is encountered.

* `config.get_bool('some_str', default=SomeDefault)` will now actually honour
  that specified default.

Release 5.1.2
===

* A Journal event change in EDO Update 6 will have caused some translated
  suit names to not be properly mapped to their sane versions.  This change
  has now been addressed and suit names should always come out as intended in
  the EDMarketConnector.exe UI.

* There is a new command-line argument to cause all Frontier Authorisation to
  be forgotten:  `EDMarketConnector.exe --forget-frontier-auth`.
 
* Situations where Frontier CAPI data doesn't agree on the location we have
  tracked from Journal events will now log more useful information.

Bug Fixes
---

* The code should now be robust against the case of any Journal event name
  changing.

Plugin Developers
---

* We now store `GameLanguage`, `GameVersion` and `GameBuild` in the `state`
  passed to `journal_entry()` from the `LoadGame` event.

* Various suit data, i.e. class and mods, is now stored from relevant
  Journal events, rather than only being available from CAPI data.  In
  general, we now consider the Journal to be the canonical source of suit
  data, with CAPI only as a backup.

* Backpack contents should now track correctly if using the 'Resupply' option
  available on the ship boarding menu.

* We now cache the main application version when first determined, so
  that subsequent references to `config.appversion()` won't cause extra log
  spam (which was possible when, e.g. having a git command but using non-git
  source).

Release 5.1.1
===

The big change in this is adjustments to be in line with Journal changes in 
Elite Dangerous Odyssey 4.0.0.400, released 2021-06-10, with respect to the
Odyssey materials Inventory.

**This update is mandatory if you want EDMarketConnector to update Inara.cz 
with your Odyssey inventory.**

* `ShipLockerMaterials` is dead, long live `ShipLocker`.  Along with other 
  changes to how backpack inventory is handled we should now actually be 
  able to fully track all Odyssey on-foot materials and consumables without 
  errors.
  
* Inara plugin adjusted to send the new `ShipLocker` inventory to Inara.cz.
  This is *still* only your *ship* inventory of Odyssey materials, not 
  anything currently in your backpack whilst on foot.
  See [this issue](https://github.com/EDCD/EDMarketConnector/issues/1162)
  for some quotes from Artie (Inara.cz developer) about *not* including 
  backpack contents in the Inara inventory.  

* Errors related to sending data to EDDN are now more specific to aid in 
  diagnoising issues.

* Quietened some log output if we encounter connection errors trying to 
  utilise the Frontier CAPI service.
  
Translations
---
We believe that nothing should be worse in this version compared to 5.1.1, 
although a small tweak or two might have leaked through.

We'll be fully addressing translations in a near-future release after we've 
conclude the necessary code level work for the new system.  Nothing should 
change for those of you helping on OneSky, other than at most the 
'comments' on each translation.  They should be more useful!

Pending that work we've specifically chosen *not* to update any 
translations in this release, so they'll be the same as released in 5.1.0.

Bug Fixes
---

* Handle where the `Backpack.json` file for a `Backpack` event is a zero length
  file.  Closes #1138.
  
* Fixed case of 'Selection' in 'Override Beta/Normal Selection' text on
  Settings > Configuration.  This allows translations to work.

Plugin Developers
---
* We've updated [Contributing.md](./Contributing.md) including:

  1. Re-ordered the sections to be in a more logcial and helpful order.
  1. Added a section about choosing an appropriate log level for messages.
  1. fstrings now mandatory, other than some use of `.format()` with respect to
  translated strings.

* [docs/Translations.md](./docs/Translations.md) updated about a forthcoming 
  change to how we can programmatically check that all translation strings 
  have a proper comment in 'L10n/en.template' to aid translators.

* `state` passed to `journal_entry()` now has `ShipLockerJSON` which contains 
  the `json.load()`-ed data from the new 'ShipLocker.json' file.  We do 
  attempt to always load from this file, even when the `ShipLocker` Journal 
  event itself contains all of the data (which it does on startup, embark and 
  disembark), so it *should* always be populated when plugins see any event
  related to Odyssey inventory.

Release 5.1.0
===

* Updates to how this application utilises the Inara.cz API.
  1. The current state of your ShipLockerMaterials (MicroResources for Odyssey
     Suit and handheld Weapons upgrading and engineering) will now be sent. 
     Note that we can't reliably track this on the fly, so it will only 
     update when we see a full `ShipLockerMaterials` Journal event, such as 
     at login or when you disembark from any vehicle.
  1. Odyssey Suits and their Loadouts will now be sent.
  1. When you land on a body surface, be that in your own ship, in a Taxi, 
     or in a Dropship.  Depending on the exact scenario a Station might be 
     sent along with this.
     
* You can now both edit the 'normal' and 'beta' coriolis.io URLs, and 
  choose which of them are used.  'Auto' means allowing the application to 
  use the normal one when you're running the live game, or the beta version 
  if running a beta version of the game.
  
* Suit names will now be displayed correctly when we have pulled the data 
  from the Frontier CAPI, rather than Journal entries.
  
* Many translations updated once more, especially for new strings.  Thanks 
  as always to those contributing!

Bug Fixes
---

* Don't assume we have an EDSM Commander Name and/or API key just because 
  we know a game Commander name.  This came to light during the 
  investigation of
  "[EDSM Plugin sent wrong credit balance when switching accounts](https://github.com/EDCD/EDMarketConnector/issues/1134)".
  We're still investigating that bug report.

Plugin Developers
---

There are some new members of the `state` dictionary passed to 
`journal_entry()`; Taxi, Dropship, Body and BodyType.  See
[PLUGINS.md](./PLUGINS.md) for the details.

Release 5.0.4
===

This is a minor bugfix release, ensuring that Odyssey Suit names (and loadout) 
will actually display if you're in your ship on login and never leave it.

NB: This still requires a Frontier CAPI data pull, either automatically 
because you're docked if you have that option set, or by pressing the 
'Update' button.  We can't display data when we don't have it from either 
CAPI or Journal sources.  You'll also see '`<Unknown>`' between the time we 
see the Journal LoadGame event during login and when there's either a 
Journal suit-related event, or a CAPI data pull completes.

Release 5.0.3
===

* You can now click on a 'cell' in the "File" > "Status" popup to copy that 
  text to the clipboard.  This was a relatively easy, and non-intrusive, code 
  change.  We'll look at richer, fuller, copy functionality in the future.

* Suit names, for all grades, should now be displaying as just the relevant 
  word, never a symbol, and with the redundant 'suit' word(s) from all 
  languages removed.  Note that Frontier have *not* translated the 
  following, so neither do we: "Artemis", "Dominator", "Maverick".  The 'Flight 
  Suit' should, approximately, use the Frontier-supplied translation for 
  'Flight' in this context.  In essence the displayed name is now as short 
  as possible whilst disambiguating the suit names from each other.
  
Bug Fixes
---

* The check for "source, but with extra changes?" in appversion will now 
  not cause an error if the "git" command isn't available.  Also, the extra 
  text added to the build number is now ".DIRTY".

* Actually properly handle the "you just made progress" version of the 
  `EngineerProgress` Journal event, so that it doesn't throw errors.
  
Plugin Developers
---

* The backpack and ship locker tracking of micro-resources **might** now 
  actually be correct with respect to 'reality' in-game.  This is in part 
  thanks to Frontier changes to some events in 4.0.0.200.

* Suit names will now only be sourced from Journal events if the
  application didn't (yet) have the equivalent CAPI data.

* The displayed Suit name is stored in an extra "edmcName" key within
  `state['Suits']` and `state['SuitCurrent']`.  What was found in the 
  Journal or CAPI data is still present in the "name" and "locName" values.
  
* The "language", "gameversion" and "build" values from the "Fileheader" event
  are all now stored in `state[]` fields.  See [PLUGINS.md](./PLUGINS.md) for
  updated documentation.

* We have a new [Contributing.md](./Contributing.md) policy of adding 
  comments in a defined format when we add or change code such that there's a
  'hack', 'magic' or 'workaround' in play.  You might find some of this 
  enlightening going forwards.
  
Release 5.0.2
===

This release is primarily aimed at getting the UI "`Suit: ...`" line working 
properly.

* The "`Suit: ...`" UI line should now function as best it can given the 
  available data from the game.  It should not appear if you have launched 
  the Horizons version of the game, even if your account has Odyssey 
  enabled.  You might see "`<Unknown>`" as the text when this application 
  does not yet have the required data.
  
* Changed the less than obvious "`unable to get endpoint: /profile`" error 
  message to "`Frontier CAPI query failure: /profile`", and similarly for the 
  other CAPI endpoints we attempt to access.  This new form is potentially 
  translated, but translators need time to do that.

  In addition the old message "`Received error {r.status_code} from server`"
  has been changed to "`Frontier CAPI server error: {r.status_code}`" and is 
  potentially translated.

* The filenames used for 'Market data in CSV format file' will now be sane, 
  and as they were before 5.0.0.
  
* Linux: 'Shipyard provider' will no longer default to showing 'False' if 
  no specific provider has been selected.
  
Plugin Developers
---

* Extra `Flagse` values added in the live release of Odyssey have been added to
  `edmc_data.py`.

* Odyssey 'BackPack' values should now track better, but might still not be 
  perfect due to Journal bugs/shortcomings.
  
* `state` passed to `journal_entry()` now has a `BackpackJSON` (note the case)
  member which is a copy of the data from the `Backpack.json` (yes, that's 
  currently the correct case) file that is written when there's a `BackPack`
  (guess what, yes, that is currently the correct case) event written to 
  the Journal.
  
* `state['Credits']` tracking is almost certainly not perfect.  We're 
  accounting for the credits component of `SuitUpgrade` now, but there 
  might be other such we've yet accounted for.

* `state['Suits']` and associated other keys should now be tracking from 
  Journal events, where possible, as well as CAPI data.
  
* There is a section in PLUGINS.md about how to package an extra Python 
  module with your plugin.  Note the new caveat in
  [PLUGINS.md:Avoiding-pitfalls](./PLUGINS.md#avoiding-potential-pitfalls)
  about the name of your plugin's directory.

Release 5.0.1
===

The main reason for this release is to add an 'odyssey' boolean flag to all 
EDDN messages for the benefit of listeners, e.g. eddb.io, inara.cz,
edsm.net, spansh.co.uk, etc.  **Please do update so as to make their lives 
easier once Odyssey has launched!**

* Translations have been updated again.  Thanks to all the contributors.
  See [wiki:Translations](https://github.com/EDCD/EDMarketConnector/wiki/Translations)
  and [Translations welcome](https://github.com/EDCD/EDMarketConnector/issues/24)
  for links and discussion if you want to help.
  
* Changed the error message "`Error: Frontier server is down`" to
  "`Error: Frontier CAPI didn't respond`" to make it clear this pertains to 
  the CAPI and not the game servers.

Killswitches
---

In the 5.0.0 changelog we said:

  <blockquote>We will **NOT** be using this merely to try and get some
  laggards to upgrade.</blockquote>

However, from now on there is an exception to this.  **After** this 
release any subsequent -beta or -rc versions will be killswitched *after* 
their full release is published.

For example, if we put out a `5.0.2-beta1` and `5.0.2-rc1` before the full 
`5.0.2`, then when `5.0.2` was published we would activate all available 
killswitches for versions `5.0.2-beta1` and `5.0.2-rc1`.  In this example
`5.0.1` would **not** be killswitched as part of *this policy* (but still 
could be if, e.g. a data corruption bug was found in it).

In general please do **not** linger on any -beta or -rc release if there 
has been a subsequent release.  Upgrade to the equivalent full release once it
is published.

Plugin Developers
---

* Please make the effort to subscribe to GitHub notifications of new 
EDMarketConnector releases:

  1. Login to [GitHub](https://github.com).
  2. Navigate to [EDMarketConnector](https://github.com/EDCD/EDMarketConnector).
  3. Click the 'Watch' (or 'Unwatch' if you previously set up any watches on 
  us).  It's currently (2021-05-13) the left-most button of 3 near the 
  top-right of the page.
  4. Click 'Custom'.
  5. Ensure 'Releases' is selected.
  6. Click 'Apply'.
  
  This way you'll be aware, as early as possible, of any -beta and -rc 
  changelogs and changes that might affect your work.

* `state` passed to `journal_entry()` has a new member `Odyssey` (note the 
  capital `O`) which is a boolean indicating if the `LoadGame` event both has 
  an `Odyssey` key, and if so, what the value was.  Defaults to `False`.

* PLUGINS.md updated to document the `state['Horizons']` flag that has been 
  present in it since version 3.0 of the game.
  
* The `stations.p` and `systems.p` files that were deprecated in 5.0.0 have 
  now also been removed in git.  As this release is made they will no 
  longer be in the `develop`, `main` or `stable` branches.  If you truly 
  need to find a copy look at the `Release/4.2.7` tag, but do read the 5.0.0
  changelog for why we stopped using them and what you can change to also 
  not need them.
  
Release 5.0.0
===

Python 3.9
---
* We now test against, and package with, Python 3.9.5.

  **As a consequence of this we no longer support Windows 7.  
  This is due to
  [Python 3.9.x itself not supporting Windows 7](https://www.python.org/downloads/windows/).
  The application (both EDMarketConnector.exe and EDMC.exe) will crash on
  startup due to a missing DLL.**

  This should have no other impact on users or plugin developers, other
  than the latter now being free to use features that were introduced since the
  Python 3.7 series.

  Developers can check the contents of the `.python-version` file
  in the source (it's not distributed with the Windows installer) for the
  currently used version in a given branch.

This Update Is Mandatory
---

This release is a **mandatory upgrade for the release of Elite Dangerous 
Odyssey**.  Any bug reports against earlier releases, pertaining to Odyssey or
not, will be directed to reproduce them with 5.0.0 or later.  There are also
minor bugs in 4.2.7 and earlier that have been fixed in this version.  There
will **NOT** be another 4.2.x release.

The major version has been incremented not for Odyssey support, but because 
we have made some minor breaking changes to the APIs we provide for plugin 
developers.

Due to these plugin API changes (see below) users might need to update their
plugins.  A check of all the
[Plugins we know about](https://github.com/EDCD/EDMarketConnector/wiki/Plugins#available-plugins---confirmed-working-under-python-37)
only found one with an issue related to the move to `edmc_data.py`, the
developer was informed and the issue addressed.

Other plugins should, at most, log deprecation warnings about the
`config` changes (again, see below).

**In the first instance please report any issues with plugins to *their*
developers, not us.  They can contact us about EDMC core code issues if
they find such in their investigations.**

All plugin developers would benefit from having a GitHub account and then 
setting up a watch on [EDMarketConnector](https://github.com/EDCD/EDMarketConnector/)
of at least 'Releases' under 'Custom'.

NB: If you had any beta or -rc1 of 5.0.0 installed and see anything weird 
with this full release it would be advisable to manually uninstall, confirm 
the installation directory (default `c:\Program Files (x86)\EDMarketConnector`)
is empty, and then re-install 5.0.0 to be sure you have a clean, working, 
install.  Anyone upgrading from 4.2.7 or earlier shouldn't see any issues 
with this.

Changes and Enhancements
---

* If the application detects it's running against a non-live (alpha or beta)
  version of the game it will append " (beta)" to the Commander name on the 
  main UI.

* Updated translations.  Once more, thanks to all the translators!

* We now sanity check a returned Frontier Authentication token to be sure
  it's for the current Commander.  If it's not you'll see
  `Error: customer_id doesn't match!` on the bottom status line.  Double-check
  you're using the correct credentials when authing!

* New 'Main window transparency' slider on `Settings` > `Appearance`.

* New command-line argument for EDMarketConnector.exe `--reset-ui`.  This will:

  1. Reset to the default Theme.
  2. Reset the UI transparency to fully opaque.

  The intention is this can be used if you've lost sight of the main window
  due to tweaking these options.
  
  There is a new file `EDMarketConnector - reset-ui.bat` to make utilising 
  this easy on Windows.

* New CL arg for EDMarketConnector.exe `--force-edmc-protocol`.
  This is really only of use to core developers (its purpose being to force
  use of the `edmc://` protocol for Frontier Auth callbacks, even when not
  'frozen').

* Linux config will be flushed to disk after any change.  This means that
  EDMC.py can now actually make use of the latest CAPI auth if it's been
  updated by EDMarketConnector.py since that started.
  
  If you want to run multiple instances of the application under Linux then 
  please check the updated [Troubleshooting: Multi-Accounting](https://github.com/EDCD/EDMarketConnector/wiki/Troubleshooting#multi-accounting)
  wiki entry.

* Linux and macOS: You can now set a font name and size in your config file.  
  Ensuring this is a TTF font, rather than a bitmap font, should allow the
  application UI scaling to work.

  1. 'font' - the font name to attempt using
  2. 'font_size' - the font size to attempt using.

  There is no UI for this in Preferences, you will need to edit your
  [config file](https://github.com/EDCD/EDMarketConnector/wiki/Troubleshooting#location-of-configuration-files)
  to set or change it, and then restart the application.

  This is not supported on Windows so as not to risk weird bugs.  UI
  Scaling works on Windows without this.

* We now also cite the git 'short hash' in the version string.  For a Windows
  install of the application this is sourced from the `.gitversion` file
  (written during the build process).

  When running from source we attempt to use the command `git rev-parse --short HEAD`
  to obtain this.  If this doesn't work it will be set to 'UNKNOWN'.

* We have added a 'killswitch' feature to turn off specific functionality if it
  is found to have a bug.  An example use of this would be in an "oh
  shit! we're sending bad data to EDDN!" moment so as to protect EDDN
  listeners such as EDDB.

  If we ever have to use this we'll announce it clearly and endeavour to
  get a fixed version of the program released ASAP.  We will **NOT** be
  using this merely to try and get some laggards to upgrade.
  
  Plugin Developers: See [Killswitches.md](./docs/Killswitches.md) for more 
  information about this.

* Our logging code will make best efforts to still show class name and
  other such fields if it has trouble finding any of the required data for
  the calling frame.  This means no longer seeing `??:??:??` when there is
  an issue with this.

* macOS: We've managed to test the latest code on macOS Catalina.  Other than
  [keyboard shortcut support not working](https://github.com/EDCD/EDMarketConnector/issues/906)
  it appears to be working.

* We've pulled the latest Coriolis data which might have caused changes to
  ship and module names as written out to some files.

Odyssey
---

Every effort was made during the Odyssey Alphas to ensure that this 
application will continue to function correctly with it.  As always, make a
[Bug Report](https://github.com/EDCD/EDMarketConnector/issues/new?assignees=&labels=bug%2C+unconfirmed&template=bug_report.md&title=)
if you find anything not working, but be sure to check our
[Known Issues](https://github.com/EDCD/EDMarketConnector/issues/618) first.

* A new UI element 'Suit' now appears below 'Ship' when applicable. It
  details the type of suit you currently have equipped and its Loadout name.  
  This UI element is collapsed/hidden if no suit/on-foot state is detected,
  e.g. not playing Odyssey.

* Note that we can only reliably know about Suits and their Loadouts from a 
  CAPI data pull (which is what we do automatically on docking if 
  configured to do so, or when you press the 'Update' button).  We do 
  attempt to gather this data from Journal events as well, but if you 
  switch to a Suit Loadout that hasn't been mentioned in them yet we won't 
  be able to display that until the next CAPI data pull.
  
If anyone becomes aware of a 'suit loadouts' site/tool, a la Coriolis/EDSY 
but for Odyssey Suits, do let us know so we can add support for it!
We're already kicking around ideas to e.g. place JSON text in the clipboard 
if the Suit Loadout is clicked.

Bug Fixes
---

* Fix ship loadout export to files to not trip up in the face of file encoding
  issues. This relates to the 'Ship Loadout' option on the 'Output' tab of
  Settings/Preferences.

* Ship Type/Name will now be greyed out, and not clickable, if we don't
  currently have loadout information for it.  This prevents trying to send an
  empty loadout to your shipyard provider.

* Bug fixed when handling CAPI-sourced shipyard information.  This happens
  due to a Frontier bug with not returning shipyard data at all for normal
  stations.

  It has been observed that Frontier has fixed this bug for Odyssey.

* Don't try to get Ship information from `LoadGame` event if directly in CQC.

* Inara: Don't attempt to send an empty
  `setCommanderReputationMajorFaction` API call.  This quietens an error
  from the Inara API caused when a Cmdr literally has no Major Faction
  Reputation yet.

Code Clean Up
-------------

* Code pertaining to processing Journal events was reworked and noisy logging
  reduced as a consequence.

* A little TRACE logging output has been commented out for now.

* The code for `File` > `Status` has been cleaned up.

* Localisation code has been cleaned up.

* Code handling the Frontier Authorisation callback on Windows has been
  cleaned up.

* A lot of general code cleanup relating to: Inara, outfitting, Frontier
  CAPI, hotkey (manual Updates), dashboard (Status.json monitoring),
  commodities files, and ED format ship loadout files.

Plugin Developers
---

* The files `stations.p` and `systems.p` have been removed from the Windows
  Installer.  These were never intended for third-party use.  Their use in
  core code was for generating EDDB-id URLs, but we long since changed the
  EDDB plugin's handlers for that to use alternate URL formats based on
  game IDs or names.

  If you were using either to lookup EDDB IDs for systems and/or stations
  then please see how `system_url()` and `station_url()` now work in
  `plugins/eddb.py`.

  This change also removed the core (not plugin) `eddb.py` file which
  generated these files.  You can find it still in the git history if needs
  be.  It had gotten to the stage where generating `systems.p` took many
  hours and required 64-bit Python to have any hope of working due to
  memory usage.

* All static data that is
  [cleared for use by plugins](https://github.com/EDCD/EDMarketConnector/blob/main/PLUGINS.md#available-imports)
  is now in the file
  `edmc_data.py` and should be imported from there, not *any* other module.

  The one thing we didn't move was the 'bracket map' dictionaries in `td.py`
  as they're for use only by the code in that file.

  All future such data will be added to this file, and we'll endeavour not
  to make breaking changes to any of it without increasing our Major version.

* `config.appversion()` is now a function that returns a `semantic_version.Version`.
  In contexts where you're expecting a string this should mostly
  just work.  If needs be wrap it in `str()`.
  
  For backwards compatibility with pre-5.0.0 you can use:

```python
    from config import appversion

    if callable(appversion):
        edmc_version = appversion()
    else:
        edmc_version = appversion
```

* Example plugin
  [plugintest](https://github.com/EDCD/EDMarketConnector/tree/main/docs/examples/plugintest)
  updated.  This includes an example of how to check core EDMC version if needs
  be.  This example is also in
  [PLUGINS.md](https://github.com/EDCD/EDMarketConnector/blob/main/PLUGINS.md#checking-core-edmc-version).

* `config.py` has undergone a major rewrite.  You should no longer be using
  `config.get(...)` or `config.getint(...)`, which will both give a
  deprecation warning.  
  Use instead the correct `config.get_<type>()` function:

  * `config.get_list(<key>)`
  * `config.get_str(<key>)`
  * `config.get_bool(<key>)`
  * `config.get_int(<key>)`

  Setting still uses `config.set(...)`.

  So:

    1. Replace all instances of `config.get()` and `config.getint()` as above.
    2. For ease of maintaining compatibility with pre-5.0.0 versions include 
       this code in at least one module/file (no harm in it being in all that 
       manipulate plugin config):
  
```
from config import config

# For compatibility with pre-5.0.0
if not hasattr(config, 'get_int'):
    config.get_int = config.getint

if not hasattr(config, 'get_str'):
    config.get_str = config.get

if not hasattr(config, 'get_bool'):
    config.get_bool = lambda key: bool(config.getint(key))

if not hasattr(config, 'get_list'):
    config.get_list = config.get
```

* Utilising our provided logging from a class-level, i.e. not a solid 
  instance of a class, property/function will now work.

* We now change the current working directory of EDMarketConnector.exe to
  its location as soon as possible in its execution.  We're also
  paranoid about ensuring we reference the full path to the `.gitversion` file.

  However, no plugin should itself call `os.chdir(...)` or equivalent.  You'll
  change the current working directory for all core code and other plugins as
  well (it's global to the whole **process**, not per-thread).  Use full
  absolute paths instead (`pathlib` is what to use for this).

* The `state` dict passed to plugins in `journal_entry()` calls (which is 
  actually `monitor.state` in the core code) has received many additions 
  relating to Odyssey, as well as other fixes and enhancements.

    1. Support has been added for the `NavRoute` (not `Route` as v28 of the
  official Journal documentation erroneously labels it) Journal event and
  its associated file `NavRoute.json`.  See [PLUGINS.md:Events documentation](https://github.com/EDCD/EDMarketConnector/blob/main/PLUGINS.md#journal-entry)

    1. Similarly, there is now support for the `ModuleInfo` event and its
  associated `ModulesInfo.json` file.

    1. `state['Credits']` - until now no effort was made to keep this 
    record of the credits balance up to date after the initial `LoadGame`
    event.  This has now been addressed, and the balance should stay in sync
    as best it can from the available Journal events.  It will always correct
    back to the actual balance on each CAPI data pull or game relog/restart.

    1. `state['Cargo']` now takes account of any `CargoTransfer` events.
    This was added to the game in the Fleet Carriers update, but also covers
    transfers to/from an SRV.

    1. `state['OnFoot']` is a new boolean, set true whenever we detect
     the Cmdr is on-foot, i.e. not in any type of vehicle (Cmdr's own ship,
     SRV, multi-crew in another Cmdr's ship, Apex taxi, or a Dropship).

    1. `state['Suits']` and `state['SuitLoadouts']` added as `dict`s containing
    information about the Cmdr's owned Suits and the Loadouts the Cmdr has
    defined to utilise them (and on-foot weapons).
    Note that in the raw CAPI data these are arrays if all members 
    contiguously exist, else a dictionary, but we have chosen to always coerce
    these to a python `dict` for simplicity.  They will be empty `dict`s, not
    `None` if there is no data.      
    We use the CAPI data names for keys, not the Journal ones - e.g. `slots`
    for weapons equipped, not `Modules`.
    The `id` field found on e.g. weapon details in suit loadouts may be `None`
    if we got the data from the Journal rather than the CAPI data.
    NB: This data is only guaranteed up to date and correct after a fresh CAPI
    data pull, as the current Journal events don't allow for updating it on the
    fly (this should change in a future Odyssey patch).
       
    1. `state['SuitCurrent']` and `state['SuitLoadoutCurrent']` contain the
       obvious "currently in use" data as per the Suits/SuitLoadouts.
       
    1. Tracking of the new Odyssey 'Microresources' has been added:
       1. `Component` - `dict` for 'Ship Locker' inventory.
       1. `Item` - `dict` for 'Ship Locker' inventory.
       1. `Consumable` - `dict` for 'Ship Locker' inventory.
       1. `Data` - `dict` for 'Ship Locker' inventory.
       1. `BackPack` - on-foot inventory, a `dict` containing again 
          dicts for `Component`, `Item`, `Consumable` and `Data`.
    However note that the lack of a Journal event when throwing a grenade, 
    along with no `BackPackMaterials` event if logging in on-foot means that
    we can't track the BackPack inventory perfectly.

  See the updated `PLUGINS.md` file for details.

* As `Status.json`, and thus the EDMC 'dashboard' output now has a 'flags2' 
  key we have added the associated constants to `edmc_data.py` with a 
  `Flags2` prefix on the names.
  
* Note that during the Odyssey Alpha it was observed that the CAPI
  `data['commander']['docked']` boolean was **always true** if the Cmdr was
  in their ship.  This is a regression from pre-Odyssey behaviour.  The
  core EDMC code copes with this.  Please add a reproduction to the issue
  about this:
  [PTS CAPI saying Commander is Docked after jumping to new system](https://issues.frontierstore.net/issue-detail/28638).

Release 4.2.7
===

  Developer error meant that 4.2.6 didn't actually contain the intended fix.
This will, honest.  No, it wasn't intended as an April Stupids Day prank.

Release 4.2.6
===

  This release applies a workaround for a game bug to do with late Scan events.

* EDDN requires that all Scan events are augmented with `StarPos` (system 
  co-ordinates).  This is taken from the co-ordinates of the *current* system.

  A sequence of EDDN messages indicated that the game can log a delayed 
  Scan event for the previous system after having already jumped (`FSDJump` 
  event) to another system.
  
  This application would then erroneously apply the new system's `StarPos` 
  to the `Scan` from the old system.
  
  This application will now not send such delayed `Scan` events to EDDN at all.

Release 4.2.5
===

* Support the 'JournalAlpha' files from the Odyssey Alpha.  We've confirmed
  any data from these is correctly tagged as 'beta' for the is_beta flag
  passed to plugins.
  
  Any data from Odyssey Alpha is sent to EDDN using the test schemas.
  
  No data from Odyssey Alpha is sent to the EDSM or Inara APIs.

* Fix ship loadout export to files to not trip up in the face of file 
  encoding issues.  This relates to the 'Ship Loadout' option on the 
  'Output' tab of Settings/Preferences.

Plugin Authors
---

We've added a compatibility layer so that you can start using the different 
config.get methods that are in [5.0.0-beta1](https://github.com/EDCD/EDMarketConnector/releases/tag/Release%2F5.0.0-beta1).  

Release 4.2.4
===

  This release fixes one cosmetic bug and prepares for the Odyssey Alpha.

* Avoid a spurious 'list index out of range' status text.  This was caused by
  the EDDN plugin running out of data to send.
* Add some paranoia in case Odyssey Alpha looks like a live version.  This 
  should prevent sending any alpha data to EDDN, EDSM and Inara.
* Reduce some log spam in normal operation below TRACE level.  
* Updated Korean translation.

Release 4.2.3
===

This release mostly addresses an issue when Frontier Authorisation gets stuck
on 'Logging in...' despite completing the authorisation on the Frontier
website.

* Allow `edmc...` argument to EDMarketConnector.exe.  This should only be
  necessary when something has prevented your web browser from invoking the
  `edmc` protocol via DDE.
  
  If you were encountering the 'Logging in...' issue and still do with this
  release then please try running the application via the new
  `EDMarketConnector - localserver-auth.bat` file in the installation 
  directory.
  
  This simply runs EDMarketConnector.exe with the 
  `--force-localserver-for-auth` command-line argument.  This forces the code
  to setup and use a webserver on a random port on localhost for the 
  Frontier Authorisation callback, the same way it already works on 
  non-Windows platforms.
  
* Add Korean translation to both the application and the installer.


Release 4.2.2
===

  This release contains a minor bug-fix, actually properly checking a station's
ships list before operating on it.

* Check that `ships['shipuard_list']` is a `dict` before trying to use
  `.values()` on it.  This fixes the issue with seeing `list object has no
  attribute values` in the application status line.

Release 4.2.1
===

  This is a bug-fix release.

* Updated translations.  Thanks once again to all those contributing as per
  [Translations](https://github.com/EDCD/EDMarketConnector/wiki/Translations).
  
* PLUGINS.md: Clarify when `CargoJSON` is populated.

* macOS: `pip install -r requirements.txt` will now include `pyobjc` so that
  running this application works at all.  Check the updated [Running from 
  source](https://github.com/EDCD/EDMarketConnector/wiki/Running-from-source)
  for some advice if attempting to run on macOS.

* JournalLock: Handle when the Journal directory isn't set at all, rather than
  erroring.  Fixes [#910 - Not launching (Linux)](https://github.com/EDCD/EDMarketConnector/issues/910).

* Extra logging added to track down cause of [#909 - Authentication not possible (PC)](https://github.com/EDCD/EDMarketConnector/issues/909)
  . The debug log file might now indicate what's wrong, or we might need
  you to run

    ```
    "c:\Program Files (x86)\EDMarketConnector/EDMarketConnector.exe" --trace
    ```
  in order to increase the log level and gather some extra information.
  Caution is advised if sharing a `--trace` log file as it will now contain
  some of the actual auth data returned from Frontier.

* Ensure that 'Save Raw Data' will work.  Fixes [#908 - Raw export of CAPI data broken](https://github.com/EDCD/EDMarketConnector/issues/908).

* Prevent EDDN plugin from erroring when we determine if the commander has
  Horizons.  Fixes [#907 - Modules is a list not a dict on damaged stations](https://github.com/EDCD/EDMarketConnector/issues/907)

Release 4.2.0
===

*This release increases the Minor version due to the major change in how
multiple-instance checking is done.*

* Adds Steam and Epic to the list of "audiences" in the Frontier Auth callout
  so that you can authorise using those accounts, rather than their associated
  Frontier Account details.

* New status message "CAPI: No commander data returned" if a `/profile`
  request has no commander in the returned data.  This can happen if you
  literally haven't yet created a Commander on the account.  Previously you'd
  get a confusing `'commander'` message shown.
  
* Changes the "is there another process already running?" check to be based on
  a lockfile in the configured Journals directory.  The name of this file is
  `edmc-journal-lock.txt` and upon successful locking it will contain text
  like:

    ```
  Path: <configured path to your Journals>
  PID: <process ID of the application>
  ```
  The lock will be released and applied to the new directory if you change it
  via Settings > Configuration.  If the new location is already locked you'll
  get a 'Retry/Ignore?' pop-up.

  For most users things will operate no differently, although note that the
  multiple instance check does now apply to platforms other than Windows.
    
  For anyone wanting to run multiple instances of the program this is now
  possible via:
    
  `runas /user:<USER> "\"c:\Program Files (x86)\EDMarketConnector\EDMarketConnector.exe\" --force-localserver-for-auth"`
    
  If anything has messed with the backslash characters there then know that you
  need to have " (double-quote) around the entire command (path to program .exe
  *and* any extra arguments), and as a result need to place a backslash before
  any double-quote characters in the command (such as around the space-including
  path to the program).
    
  I've verified it renders correctly [on GitHub](https://github.com/EDCD/EDMarketConnector/blob/Release/4.2.0/ChangeLog.md).
    
  The old check was based solely on there being a window present with the title
  we expect.  This prevented using `runas /user:SOMEUSER ...` to run a second
  copy of the application, as the resulting window would still be within the
  same desktop environment and thus be found in the check.
    
  The new method does assume that the Journals directory is writable by the
  user we're running as.  This might not be true in the case of sharing the
  file system to another host in a read-only manner.  If we fail to open the
  lock file read-write then the application aborts the checks and will simply
  continue running as normal.
    
  Note that any single instance of EDMarketConnector.exe will still only monitor
  and act upon the *latest* Journal file in the configured location.  If you run
  Elite Dangerous for another Commander then the application will want to start
  monitoring that separate Commander.  See [wiki:Troubleshooting#i-run-two-instances-of-ed-simultaneously-but-i-cant-run-two-instances-of-edmc](https://github.com/EDCD/EDMarketConnector/wiki/Troubleshooting#i-run-two-instances-of-ed-simultaneously-but-i-cant-run-two-instances-of-edmc>)
  which will be updated when this change is in a full release.

* Adds the command-line argument `--force-localserver-for-auth`. This forces 
  using a local webserver for the Frontier Auth callback.  This should be used
  when running multiple instances of the application **for all instances** 
  else there's no guarantee of the `edmc://` protocol callback reaching the
  correct process and Frontier Auth will fail.
  
* Adds the command-line argument `--suppress-dupe-process-popup` to exit
  without showing the warning popup in the case that EDMarketConnector found
  another process already running.

  This can be useful if wanting to blindly run both EDMC and the game from a
  batch file or similar.



Release 4.1.6
===

We might have finally found the cause of the application hangs during shutdown.
Note that this became easier to track down due to the downtime
for migration of www.edsm.net around 2021-01-11.  Before these fixes EDSM's
API not being available would cause an EDMC hang on shutdown.

* We've applied extra paranoia to some of the application shutdown code to
  ensure we're not still trying to handle journal events during this sequence.

  We also re-ordered the shutdown sequence, which might help avoid the shutdown
  hang.

  If you encounter a shutdown hang then please add a comment and log files to
  [Application can leave a zombie process on shutdown #678](https://github.com/EDCD/EDMarketConnector/issues/678)
  to help us track down the cause and fix it.

* We now avoid making Tk event_generate() calls whilst the appliction is 
  shutting down.

* Plugins should actively avoid making any sort of Tk event_generate() call
  during application shutdown.

  This means using `if not config.shutting_down:` to gate any code in worker
  threads that might attempt this.  Also, be sure you're not attempting such
  in your `plugin_stop()` function.

  See plugins/edsm.py and plugins/inara.py for example of the usage.

* Any use of `plug.show_error()` won't actually change the UI status line
  during shutdown, but the text you tried to show will be logged instead.

* Cargo tracking will now correctly count all instances of the same type of
  cargo for different missions.  Previously it only counted the cargo for
  the last mission requiring that cargo type, as found in Cargo.json.

* The loaded contents of Cargo.json can now be found in `monitor.state['CargoJSON']`.
  `monitor.state` is what is passed to plugins as `state` in the
  `journal_entry()` call.

* Our logging code should now cope with logging from a property.

* Logging from any name-mangled method should now work properly.

* Miscellaneous updates to PLUGINS.md - mostly to clarify some things.


Release 4.1.5
===

This is a minor maintenance release, mostly addressing behaviour around
process shutdown and startup, along with a couple of small enhancements that
most users won't notice.

* If there is already an EDMarketConnector.exe process running when trying
  to run another instance then that new process will no longer exit silently.
  Instead you'll get a pop-up telling you it's detected another process, and
  you need to close that pop-up in order for this additional process to then
  exit.
  
  This hopefully makes it obvious when you've got a hung EDMarketConnect.exe
  process that you need to kill in order to re-run the program.

* In order to gather more information about how and why EDMarketConnector.exe
  sometimes doesn't shutdown properly we've added some extra debug logging to
  the sequence of clean-up calls performed during shutdown.
  
  Also, to make it more obvious if the process has hung during shutdown the
  UI window is no longer hidden at the start of this shutdown sequence.  It
  will instead linger, with "Shutting down..." showing in the status line
  (translation for this small phrase will be added in a later release).
  
  If you encounter this shutdown hang then please add a comment to
  [Application can leave a zombie process on shutdown #678](https://github.com/EDCD/EDMarketConnector/issues/678)
  to help us track down the cause and fix it.

* Cater for 'mangled name' class functions in our logging code.  e.g. where
  you name a class member with a `__` prefix in order to 'hide' it from
  out-of-class code.
  
* To help track down the cause of [Crashing On Startup #798](https://github.com/EDCD/EDMarketConnector/issues/798)
  we've added some exception catching in our logging code.  If this is
  triggered you will see `??:??` in logging output, instead of class and/or
  function names.
  
  If you encounter this then please comment on that bug report to aid us in
  tracking down the root cause!
  
* Fixed logging from EDMC.exe so that the -debug log goes into `EDMC-debug.log`
  not `EDMarketConnector-debug.log`.
  
* Fix `EDMC.exe -j` handling of file encodings.  NB: This command-line
  argument isn't listed on `EDMC.exe -h` as it's intended for developer use
  only.
  
* Fix the name of 'Void Opal(s)' so that output of market data to files is
  correct.

* Fix URL in PLUGINS.md to refer to `main`, not `master` branch.

* We're able to pull `py2exe` from PyPi now, so docs/Releasing.md has been 
  update to reflect this.

Release 4.1.4
===

The only change from 4.1.3 is to insert some Windows version checks before
even attempting to set a UTF-8 encoding.  We'll now only attempt this if the
user is *not* on Windows, or is on at least Windows 10 1903.

For unknown reasons no exception was being thrown under some circumstances (in
this case running under an earlier Windows 10, but with EDMarketConnector.exe
set to run in Windows 7 compatibility mode for some unknown reason).

Release 4.1.3
===

* Revert to not setting `gdiScaling` in the application manifest.  This should
 fix [#734](https://github.com/EDCD/EDMarketConnector/issues/734)
 and [#739](https://github.com/EDCD/EDMarketConnector/issues/739).
 
  A side effect will be that the radio buttons in Preferences > Appearance
 for the Theme selection will once more be improperly sized under any UI
 scaling.  This is a Tcl/Tk bug which they have fixed in their code, but not
 yet made a new release containing that fix.  We'll have it fixed when Tcl/Tk
 release a fixed version *and* Python releases a fixed version, that we use,
 that includes the fixed libraries.

* Wraps some ctypes code in a try/except in order to fix
 [#737](https://github.com/EDCD/EDMarketConnector/issues/737).  This should
 benefit anyone running EDMC under any Wine version that doesn't set the
 registry key we check for.
 
  **Note, however, that we recommend running EDMarketConnector natively from
  source if using Linux**.

Release 4.1.2
===

* Minor fix to EDMC.py to revert broken logic trying to detect when there is
  neither commodities nor outfitting data for a station.
  
Release 4.1.1
===

This release should get the program running again for everyone who had issues
with 4.1.0.

* Catch any exception when we try to set UTF-8 encoding.  We'll log where this
  fails but the program should continue running.

* The use of the tkinter.filedialog code is now contingent on a UTF-8
  encoding being set.  If it isn't then we'll revert to the previous
  non-tkinter file dialog code.  The older OSes that can't handle a UTF-8
  encoding will get that slightly worse file dialog (that was previously
  always the case before 4.1.0).  Everyone else gets to enjoy the more up to
  date file dialog with all the shortcuts etc.

Release 4.1.0
===

This release contains the result of a lot of code cleanup on several files
and the addition of a proper logging paradigm, which should aid us in tracking
down bugs.

None of the code cleanups *should* change actual program behaviour, but as we
don't yet have the code in a state to have proper tests it's possible we've
broken something.

* The error `'list' object has no attribute 'values'` should now be fixed.

* This version will *attempt* to send empty market commodity lists over EDDN.
  The benefit of this is it will show when a Fleet Carrier no longer has any
  buy or sell orders active.
  
  At this time the EDDN Gateway will reject these messages.  We're catching
  and suppressing that (but log a message at TRACE level).  If/when the EDDN
  schema is updated and the Gateway starts using that this will mean,
  e.g. EDDB, can start better tracking Fleet Carrier markets.
  
* We are now explicitly a Unicode application:

  1. A manifest setting in both EDMarketConnector.exe and EDMC.exe now
  specifies they're Unicode applications so that they default to using the
  UTF-8 codepage.
  
  1. We are now explicitly setting a UTF8 encoding at startup.  NB: This is
  still necessary so that users running from source code are also using the
  UTF-8 encoding, there's no manifest in that scenario.
  
      This *shouldn't* have any side effects and has allowed us to switch to
      the native tkinter file dialogs rather than some custom code.
  
  If you do encounter errors that might be related to this then it would be
  useful to see the logging output that details the Locale settings at
  various points during startup.  Examples might include incorrect text being
  rendered for your language when you have it set, or issues with filenames
  and their content, but any of these are unlikely.
  
* EDMarketConnector.exe now has `gdiScaling` set to true in its manifest.  This
  results in better Windows OS scaling of the UI (radio buttons scale correctly
  now).  This might negate the need for our own UI Scaling (see below), but
  we're leaving the functionality in for anyone who finds it useful.
   
* New UI Scaling option!  Find the setting on the 'Appearance' tab of Settings.
    1. This will only actually take effect after restarting the application.
    1. The 'Default' theme's menu names won't be resized due to using the
       default font.  The other two themes work properly though as they use
       a custom font for those texts.
    1. As per the note next to the settings bar, "100" means "default", so set
       it to that if you decide you don't need the UI scaling.
    1. If you select 0 it will become 100 on the next startup.
       
    Plugin Authors: If you are doing per-pixel things in your UI then you'll
    want to check `config.get('ui_scale')` and adjust accordingly.  `100`
    means default scaling with other values being a percentage relative to
    that (so 150 means you need to scale everything x1.5).
       
* Code dealing with Frontier's CAPI was cleaned up, so please report any
  issues related to that (mostly when just docked or when you press the Update
  button).
  
* We now have proper logging available, using the python module of that name.
  Plugin Authors, please change your code to using proper logging, as per the
  new 'Logging' section of PLUGINS.md, rather than simple `print(...)`
  statements.

  1. We have a TRACE level of log output.  By default this is turned off.
  Run either EDMarketConnector or EDMC with `--trace` flag to enable.  This is
  intended for use where we need finer-grained tracing to track down a bug,
  but the output would be too spammy in normal use.
  
      To make it easy for users to run with TRACE logging there's a new file
    `EDMarketConnector - TRACE.bat`.  Running this should result in the program
    running with tracing.  Recommended use is to navigate a Windows File
    Explorer window to where EDMarketConnector.exe is installed then
    double-click this `.bat` file.

  1. EDMC.py has a new `--loglevel` command-line argument.  See `EDMC.py -h`
  for the possible values.  It defaults to 'INFO', which, unless there's an
  error, should yield the same output as before.
   
  1. EDMC.exe will now log useful startup state information if run with the
  `--loglevel DEBUG` arguments.
  
  1. EDMarketConnector has a new 'Loglevel' setting on the 'Configuration' tab
  to change the loglevel.  Default is 'INFO' and advised for normal use.
  If reporting a bug it will be very helpful to change this to 'DEBUG' and
  then reproduce the bug.  Changes to this will take effect immediately, no
  need for a restart.
  
  1. Both programs not only log to their old locations (console for EDMC, and
  `%TEMP%\EDMarketConnector.log` for the main application), but now also to
  a size-limited and rotated logfile inside the folder
  `%TEMP%\EDMarketConnector\ `.
     1. The base filename inside there is `EDMarketConnector-debug.log` for the
     main program and `EDMC-debug.log` for the command-line program.
     1. A new file is only started if/when it reaches the 1 MiB size limit.
     1. We'll keep at most 10 backups of each file, so the maximum disk space
     used by this will be 22 MiB.
     1. Only actually *logged* output goes to these files, which currently is
     far from all the traditional output that goes to the old file/console.
     Anything using `print(...)` will not appear in these new files.
     1. These files always default to DEBUG level, whereas the old log file
     continues to follow the user-set logging level.
   
  1. Default `logging` level for plugins is DEBUG.  This won't change what's
  actually logged, it just ensures that everything gets through to the two
  channels that then decide what is output.

* There's a little extra DEBUG logging at startup so we can be sure of some
  things like Python version used (pertinent if running from source).

* Minor tweak to EDDN plugin logging so we know what message we tried to send
  if it fails.
  
* More logging added to companion.py to aid diagnosing Frontier Auth issues.

* Extra TRACE level logging added for when we process `Location`, `Docked`,
 t pu`FSDJump` and `CarrierJump` events for EDSM. This was added to help track
  down the cause of [#713](https://github.com/EDCD/EDMarketConnector/issues/713).
   

Translators: There are new strings to translate related to Log Levels
and the new UI Scaling.  Thanks to those who already updated!

There was a series of betas and release candidates between 4.0.6 and 4.1.0,
see their individual changelogs on
[GitHub EDMarketConnector Releases](https://github.com/edcd/edmarketconnector/releases?after=Release%2F4.1.0).
All the pertinent changes in them were folded into the text above.

Release 4.0.6
===

 * Correct the three System Provider plugins to *not* show the *next* system
  in a plotted route instead of the current system.
   
Release 4.0.5
===

 * Built using Python 3.7.9.
 * Fix EDSM plugin so the System provider actually updates the URLs for
   jumps to new systems.
   
 In general this cleans up the code for all three System and Station Providers;
 EDDB, EDSM, Inara.

Release 4.0.4
===

 * Built using Python 3.7.8.  Prior 4.0.x releases used 3.7.7.
 * Don't crash if no non-default Journal Directory has been set.
 * Only send to Inara API at most once every 30 seconds.  This should avoid
 the "Inara 400 Too much requests, slow down, cowboy. ;) ..." message and
 being locked out from the API for an hour as a result.  Any events that
 require data to be sent during the 30s cooldown will be queued and sent when
 that timer expires.
 
    This was caused by previous changes in an attempt to send cargo events
    to Inara more often.  This fix retains that enhancement.
    
    Note that if you log out and stop EDMC within 30 seconds you might have
    some events not sent.  If we tried to force a send then it might hit the
    limit when you want to log back in and continue playing.  As it is you can
    re-run EDMC and log back into the game to ensure Inara is synchronised
    properly.

Release 4.0.3
===

**NB: Anyone who installed a 4.0.3-rcX release candidate version should first
uninstall it before installing this.**
<br/>Your settings are safe, they're in either the Registry on Windows, or in a
file outside the install location on other OSes.
<br/>Your third-party plugins should also be safe, because you placed them in
e.g. `%LOCALAPPDATA%\EDMarketConnector\plugins`, not in the installation
plugins folder, didn't you ?

This release contains fixes for a handful of bugs in 4.0.2.0, as well as a
switch to full [Semantic Version](https://semver.org/#semantic-versioning-specification-semver)
strings.

 * Switch to Semantic Version strings.
    * As part of this the version check with `EDMC.exe -v` might now show
     some exception/error output if it fails to download and parse the appcast
     file.  The string it shows, new version available or not, should be the
     same format as previously.

 * Fix for bug [#616 - EDMC Not Showing "Station" after Update](https://github.com/EDCD/EDMarketConnector/issues/616)
  This was caused by changes to the *EDDB* plugin inadvertently no longer
  maintaining some state that it turned out the *Inara* plugin was depending
  on.
    * Inara plugin is now using direct URLs for System and Station links.  It
     no longer relies on you having entered an Inara API Key.
    * All three 'provider' plugins (EDDB, EDSM, Inara) should now be using the
     same logic for when they update and what they display.
    * If you Request Docking, whether the request succeeds or not, the
     station name will now show and be clickable.
    * If you Undock, Supercruise away or FSDJump away then any station name
     will be replaced with a `×` (multiply) character.  As with unpopulated
     systems clicking this will take you either to the system page, or to a
     list of stations in the system (depending on provider used).

 * A fix for ships without a player-set name using a single ` ` (space
  character) as their name in the UI, instead of the ship model name.
  
    See [#614 - Ship is not displaying but IS hotlinked](https://github.com/EDCD/EDMarketConnector/issues/614).
    
 * A fix for some file paths on Linux not understanding `~` as "my home
 directory".  this should help anyone setting up on linux.
 
    See [#486 - Some info about running on Manjaro](https://github.com/EDCD/EDMarketConnector/issues/486).
    
 * A new option to use an alternate method of opening a URL for shipyard links.
 It's called 'Use alternate URL method' and is located in the 'File' >
 'Settings' dialogue on the 'Configuration' tab, next to the dropdown used to
 choose shipyard provider.  If your setup results in coriolis.io or edsy.org
 saying they can't load your build then try toggling this on.
 
    This method writes a small .html file,
    `%LOCALAPPDATA%\EDMarketConnector\shipyard.html`
    (or other-OS equivalent location), and directs your browser to open that.
    The file contains a meta refresh redirect to the URL for your build on
    your chosen shipyard provider.  The file is *not* deleted after use, so
    you can also use this as "let's re-open that last build" facility even
     without
    EDMC running.
    
    **Please let us know if this doesn't work for you!**
    Anti-Virus or Software Firewalls might object to the "open .html file, and
    then it redirects" workaround.
    
    See [#617 - Ship load out link error](https://github.com/EDCD/EDMarketConnector/issues/617).

 * Translations updated:
   * New phrases were added and the only 100% translated languages are now:
     Czech, Finnish, German, Italian, Japanese, Portugese (Brazil), Russian,
     Serbian (Latin), Serbian (Latin, Bosnia and Herzegovina).
     
   Thank you translators! Please do contribute on
   [the OneSkyApp project](https://marginal.oneskyapp.com/collaboration/project/52710)
   if you are able to.
     
Release 4.0.2.0
===
Only a minor fix to EDMC.exe

 * Restore the reporting of new releases for `EDMC.exe -v`.
 
Release 4.0.1.0
===
This fixes a bug with the EDDB 'System Provider' URLs.

 * It was possible to pick up, and use, a bad SystemAddress from the Frontier
 CAPI.  The CAPI will no longer be used as a source for this.
 * If we do not yet have a SystemAddress from the Journal we will use the
 SystemName instead.  This carries the small risk of the player being in one
 of the duplicate-name systems, in which case EDDB might not display the
 correct system.
 
Release 4.0.0.0
===
Developers please note the new [Contributing.md](https://github.com/EDCD/EDMarketConnector/blob/main/Contributing.md)
, particularly [Git branch structure and tag conventions](https://github.com/EDCD/EDMarketConnector/blob/main/Contributing.md#git-branch-structure-and-tag-conventions)
.

 * This release is based on Python 3.7, not 2.7, so a user might find some of
   their plugins stop working.  If you have any plugins that do not have the
   proper support you'll see a popup about this when you
   start the program, at most once every 24 hours.  As directed on that
    popup you can check the status of
   your plugins on 'File' > 'Settings' > 'Plugins' in the new 'Plugins Without
   Python 3.x Support:' section.
 
   If the popup gets annoying then follow the directions to
   [disable a plugin](https://github.com/EDCD/EDMarketConnector/blob/main/PLUGINS.md#disable-a-plugin).  
   
   For any plugins without Python 3.x support you should first ensure you're
   using the latest version of that plugin.  If that hasn't been updated then
   you might want to contact the plugin developer to see if they'll update the
   plugin.  We've checked many plugins and put them in the appropriate
   section of [this list](https://github.com/EDCD/EDMarketConnector/wiki/Plugins#available-plugins---confirmed-working-under-python-37).
 
    *Plugin authors should also read the latest [Developer Plugin
     Documentation](https://github.com/EDCD/EDMarketConnector/blob/main/PLUGINS.md)
     ,* **particularly the section
      [Available imports](https://github.com/EDCD/EDMarketConnector/blob/main/PLUGINS.md#available-imports)
     .** Let us know if we've missed anything.
     
 * New 'Help' > 'About E:D Market Connector' menu item to show the currently
   running version.  Includes a link to the release notes.

 * Translations updated:
   * New languages: Serbian (Latin, Bosnia and Herzegovina),
     Slovenian (Slovenia) and Swedish.
     
   * New phrases were added and the only 100% translated languages are now:
     Czech, French, German, Japanese, Polish, Portugese (Brazil),
     Portugese (Portugal), Russian, Serbian (Latin),
     Serbian (Latin, Bosnia and Herzegovina), Spanish, Swedish (Sweden)
     Ukrainian,
     
   Thank you translators! Please do contribute on
   [the OneSkyApp project](https://marginal.oneskyapp.com/collaboration/project/52710)
   if you are able to.
     
 * EDDB plugin now uses a system's SystemAddress to construct the URL to view
   the system on eddb.io.  This removes the need for the systems.p file.
   That file will be removed in a future version, plugin authors should not
   be relying on its presence.

 * EDDB plugin now uses a station's MarketID to construct a URL to view the
   station on eddb.io.  This removes the need for stations.p.  That file will
   be removed in a future version, plugin authors should not be relying on its
   presence.
 
   NB: It's now using the system's "Population" data from Journal messages to
   determine if the system has stations or not.  This allows for the `×` as
   station name to be clickable to open the eddb.io page for system when you're
   not docked.  It's known that some systems with stations have a Population of
   "0" and thus won't allow this functionality.  This is Frontier's issue, not
   EDMC's.  If you logged out in a populated system, run EDMC afresh, and use
   the 'Update' button you won't see the `×` until you login fully to the game.
   
 * Tweak to Inara plugin so it will send updates via the Inara API more
   frequently.  Will now send an update, no more often than about once a
   minute, if your cargo changes at all.  This still won't update if you dock
   and quickly buy or sell some cargo, but it's better than it was before.
   You can nudge it by waiting a minute then re-opening the Commodities screen,
   or indeed performing any other action the logs a new Journal event.

 * The old 'anonymous' and custom 'uploaderID' options were taken out of
   the UI back in December 2018, but the settings lingered in the Windows
   Registry. Thus some users would still have been sending an anonymised or
   custom 'uploaderID' in EDDN messages with no easy way to de-activate this.
 
    The EDDN Relay has been forcefully anonymising uploaderID since March
    2018 anyway, so this is redundant.  Thus the code that performs this
    anonymisation has now been removed.
    
 * There used to be an option to output commodities data in 'BPC' format, but
   it was removed from the UI back in Dec 2016.  A few small pieces of code
   lingered and they have now been removed.  Any plugin that was passing
   `COMMODITY_BPC` to `commodity.export()` will now break.
   
 * Fixed a bug where certain combinations of 'Output' and 'EDDN' options would
   lead to all options on both tabs reverting to their defaults.
   
 * Fixed a bug where if you copied a Journal file to the live location,
   resulting in a "Journal.YYMMDDHHMMss.XX - Copy.log" file, the application
   would pick it up as 'new' and potentially re-send duplicate data to all of
   EDDN, EDSM and Inara.
   
   Now the only files the application will take note of must:
    1. Start with `Journal.` or `JournalBeta.`.
    1. Have the 12-digit date/timestamp, followed by a `.`
    1. Have the 2 digit serial number, followed by a `.`
    1. Nothing else before the trailing `log`.
    
 * Fixed the location of Registry keys for the update checker, WinSparkle:
   * To be under the new `EDCD` Registry key in
    `Computer\HKEY_CURRENT_USER\Software\`.
   * To be under `EDMarketConnector` instead of `EDMarketConnector.py` inside
     there.
   
 * Fixed to throw an exception, rather than a Segmentation Fault, if
   run on Linux without DISPLAY properly set.
   
 * Fixed EDMC.exe (command line tool) to correctly report the version with
   `-v`.
   
Release 3.46
===

**This should be the final release of EDMC based on Python 2.7.** The next release after this, assuming this one doesn't introduce new bugs, will be based on Python 3.7.  Any plugins that users have installed will need to have been updated to work under Python 3.7 by the time that next version of EDMC is released.  ~~During EDMC startup, at most once per day, you might see a popup with the text:~~

> One or more of your enabled plugins do not yet have support for Python 3.x.  Please see the list on the 'Plugins' tab of 'File' > 'Settings'.  You should check if there is an updated version available, else alert the developer that they will need to update the code when EDMC moves to Python 3.x

A small bug means that popup will never appear, but you can still check "File" > "Settings" > "Plugins" tab and see what plugins are listed in the section with the text "Plugins Without Python 3.x Support".

If any of your plugins are listed in that section then they will need updating, by you or the original developer, to work with Python 3.7.  See <a href="https://github.com/EDCD/EDMarketConnector/blob/main/PLUGINS.md#migration-to-python-37">Migrating To Python 3.7</a> for more information.


Changes in this version:

 * The CAPI CLIENT_ID has been changed to one under Athanasius' account, so when users are asked to (re-)authenticate with Frontier they'll see "Elite Dangerous Market Connector (EDCD/Athanasius)" as the application asking for permission.  There's been no change to the use of the data Frontier then gives access to.
 * Updated translations (as of 2019-09-26 in general and 2019-11-04 for Polish).
 * Linux: Should now appear on task bar whilst in dark mode theme.
	<li>INARA: Send correct opponentName for Interdicted and Interdiction events.<.li>
 * Send SAASignalsFound events to EDDN.
 * Add Agronomic Treatment introduced for a community goal.
 * Fix Detailed Surface Scanner rating.
 * Fix for the "Inara 400 The reputation value exceeds the valid range" error.
 * Minimum interval between checks for a new version of EDMC has been reduced from 47 hours to 8 hours.
 * There is a new option, within the 'Configuration' tab, 'Disable Automatic Application Updates Check when in-game' which when active should prevent update checks from showing a popup whilst you're in-game. You can still use "Help" > "Check for updates" to trigger a manual check.
 * Support added for the journal 'CarrierJump' event, triggered when you're docked on a Fleet Carrier as it performs a jump.  This is now sent to: EDDN, Inara, EDSM.  NB: EDSM doesn't yet support this event at the time of writing, so will still not track such Carrier Jumps in your Flight Log or current location.  Generally when EDSM is updated to handle such new events it will back-process stored unrecognised events.




Release 3.45
===

There was no real 3.45, it was 'burned' testing that updates from 3.44 would work with the new update_feed URL.


Release 3.44
===

**CHANGE OF MAINTAINER**


Due to a lack of time to give the project the attention it needs Marginal has handed over ownership of the EDMarketConnector GitHub repository to the EDCD (Elite Dangerous Community Developers) organisation.


Initially Athanasius will now be responsible for maintaining the code, including addressing any Pull Requests and Issues, and making releases.  Unfortunately he has no access to hardware running MacOS so can't easily generate builds for that platform or test them.  So for the time being releases will be for Windows 10 only.  MacOS users are advised to look into running from source (see the github README).


Going forwards the intention is to move to the python 3.7 code as soon as possible.  To facilitate this there will be one more python 2.7 release in addition to this one, with the main aim of that being to add code to alert the user about any plugins they use that have apparently not been updated to run under python 3.7.


See the project GitHub repository's <a href="https://github.com/EDCD/EDMarketConnector/blob/main/README.md">README.md</a> for further information.


  * Version increased to 3.4.4.0 / 3.44.
  * URL the application checks for updates changed to point to github,

Release 3.43
===

 * New commodity and modules from &ldquo;September Update&rdquo;.
 * Increase transparent theme font size.
 * Misc fixes.
 * More control over plugin widget colors.


The first time that you run the app while playing the game you are redirected to Frontier's authentication website and prompted for your username and password.

Release 3.42
===

 * Use EDSY.org address for EDShipyard.
 * Fixes for running under Wine on Linux.
 * Support not always on top with dark theme on Linux.
 * Add advanced multi-cannon from &rdquo;Bridging the Gap&rdquo;.

Release 3.41
===

 * Transparent theme window size reduced.

Release 3.40
===

 * Use Euro Caps font with transparent theme.
 * Add new modules in 3.4.
 * Improved authentication when app started with game already running.

Release 3.38
===

 * More authentication fixes.
 * Send influence and reputation gain to Inara on mission completion.

Release 3.37
===

 * More authentication fixes.
 * More robust/graceful handling of Frontier Auth and/or cAPI server outages.

Release 3.36
===

 * Fix for forthcoming Frontier authentication changes.
 * Fix for installation on non-English systems.

Release 3.35
===

 * Display feedback on successful authentication.
 * Outfitting and Shipyard data also sent to EDDN on visiting outfitting or shipyard in-game, and tagged with a &ldquo;Horizons&rdquo; flag.
 * Sends your local faction reputation to Inara.


The first time that you run the app while playing the game you are redirected to Frontier's authentication website and prompted for your username and password.

Release 3.33
===

 * More authentication fixes.

Release 3.32
===

 * Fix for token expiry during a session (&ldquo;Frontier server is down&rdquo; error).
 * Force re-authentication if credentials entered for wrong Cmdr.
 * More logging of OAuth failures.

Release 3.31
===

 * Support for OAuth2-based access to station commodity market, outfitting and shipyard data.
 * Fix for command-line program.
 * Improved handling of authentication errors.
 * Commodity market data also sent to EDDN on visiting the in-game commodity market.
 * Misc fixes.

Release 3.30
===

 * Support for OAuth2-based access to station commodity market, outfitting and shipyard data.
 * Commodity market data also sent to EDDN on visiting the in-game commodity market.
 * Misc fixes.

Release 3.20
===

 * Preliminary support for E:D 3.3.
 * Support accessing Journal on macOS remotely over SMB.
 * Misc fixes.

Release 3.12
===

 * Send Coriolis links to <a href="https://coriolis.io/" target="_blank">https://coriolis.io/</a> instead of https://coriolid.edcd.io/. To migrate saved builds see <a href="https://youtu.be/4SvnLcefhtI" target="_blank">https://youtu.be/4SvnLcefhtI</a>.

Release 3.11
===

 * Misc fixes.

Release 3.10
===

 * Support for new ships and modules in E:D 3.1.
 * Fix for sending ship loadouts with engineered modules with certain secondary effects to Inara.
 * Add separators between plugins in main window.
 * Chinese (Simplified) translation courtesy of Cmdr Zhixian Wu.
 * Portuguese (Portugal) translation courtesy of Carlos Oliveira.

Release 3.06
===

 * Extend localisation support to plugins.
 * Hungarian translation courtesy of Cmdr Wormhole.
 * Misc fixes.

Release 3.05
===

 * Fix for &ldquo;Frontier server is down&rdquo; error on systems with primary language other than English.
 * Fix for TD prices file format.

Release 3.04
===

 * Export ship loadout to Coriolis in Journal &ldquo;Loadout&rdquo; format.
 * Fix for &ldquo;This app requires accurate timestamps&rdquo; error - get timestamps for cAPI-derived data from cAPI server.
 * Fix for TCE integration.
 * Support for &ldquo;package plugins&rdquo;.

Release 3.03
===

 * Fixes for stats and plugin display.

Release 3.02
===

 * Choose between eddb, EDSM and Inara for station and shipyard links.
 * Don't display &ldquo;Solo&rdquo; mode in main window.
 * Fix for saving ship loadout to file when ship name contains punctuation.

Release 3.01
===

 * Various fixes for EDSM, Inara and TCE integrations.
 * Fix for failure to terminate cleanly.
 * Switch ship loadout file to journal format.

Release 3.00
===

 * Support for E:D 3.0.
 * Updates your entire fleet on EDSM and/or Inara whenever you visit the shipyard in game.
 * Updates your current ship's loadout on EDSM and/or Inara whenever it changes.
 * Plugin access to your dashboard status.<|MERGE_RESOLUTION|>--- conflicted
+++ resolved
@@ -6,8 +6,6 @@
       in the source (not distributed with the Windows installer) for the
       currently used version.
 ---
-<<<<<<< HEAD
-=======
 Release 5.11.3
 ===
 
@@ -28,7 +26,6 @@
 * `update_feed` is deprecated, and is slated for removal in 6.0 or later. Please migrate to `get_update_feed()`.
 * FDevID files (`commodity.csv` and `rare_commodity.csv`) have moved their preferred location to the app dir (same location as default Plugins folder). Please migrate to use `config.app_dir_path`.
 
->>>>>>> f44fa248
 Release 5.11.2
 ===
 
@@ -41,8 +38,6 @@
 **Bug Fixes**
 * Fixed a bug where minimizing to the system tray could cause the program to not un-minimize.
 
-<<<<<<< HEAD
-=======
 **Plugin Developers**
 * nb.Entry is deprecated, and is slated for removal in 6.0 or later. Please migrate to nb.EntryMenu
 * nb.ColoredButton is deprecated, and is slated for removal in 6.0 or later. Please migrate to tk.Button
@@ -52,7 +47,6 @@
 * `update_feed` is deprecated, and is slated for removal in 6.0 or later. Please migrate to `get_update_feed()`.
 * FDevID files (`commodity.csv` and `rare_commodity.csv`) have moved their preferred location to the app dir (same location as default Plugins folder). Please migrate to use `config.app_dir_path`.
 
->>>>>>> f44fa248
 Release 5.11.1
 ===
 
