# -*- coding: utf-8 -*-
"""EDMC preferences library."""
from __future__ import annotations

import contextlib
import logging
import pathlib
import sys
import tempfile
import tkinter as tk
from os import system
from os.path import expanduser, expandvars, join, normpath
from tkinter import colorchooser as tkColorChooser  # type: ignore # noqa: N812
from tkinter import ttk
from types import TracebackType
<<<<<<< HEAD
from typing import TYPE_CHECKING, Any, Callable, Optional, Type
=======
from typing import Any, Callable, Optional, Type
>>>>>>> 3e0d6e5b
import myNotebook as nb  # noqa: N813
import plug
from config import appversion_nobuild, config
from EDMCLogging import edmclogger, get_main_logger
from constants import appname
from hotkey import hotkeymgr
from l10n import translations as tr
from monitor import monitor
from theme import theme
from ttkHyperlinkLabel import HyperlinkLabel
logger = get_main_logger()


# TODO: Decouple this from platform as far as possible

###########################################################################
# Versioned preferences, so we know whether to set an 'on' default on
# 'new' preferences, or not.
###########################################################################

# May be imported by plugins


def help_open_log_folder() -> None:
    """Open the folder logs are stored in."""
    logger.warning(
        DeprecationWarning("This function is deprecated, use open_log_folder instead. "
                           "This function will be removed in 6.0 or later")
    )
    open_folder(pathlib.Path(tempfile.gettempdir()) / appname)


def open_folder(file: pathlib.Path) -> None:
    """Open the given file in the OS file explorer."""
    if sys.platform.startswith('win'):
        # On Windows, use the "start" command to open the folder
        system(f'start "" "{file}"')
    elif sys.platform.startswith('linux'):
        # On Linux, use the "xdg-open" command to open the folder
        system(f'xdg-open "{file}"')


class PrefsVersion:
    """
    PrefsVersion contains versioned preferences.

    It allows new defaults to be set as they are added if they are found to be missing
    """

    versions = {
        '0.0.0.0': 1,
        '1.0.0.0': 2,
        '3.4.6.0': 3,
        '3.5.1.0': 4,
        # Only add new versions that add new Preferences
        # Should always match the last specific version, but only increment after you've added the new version.
        # Guess at it if anticipating a new version.
        'current': 4,
    }

    def __init__(self):
        return

    def stringToSerial(self, versionStr: str) -> int:  # noqa: N802, N803 # used in plugins
        """
        Convert a version string into a preferences version serial number.

        If the version string isn't known returns the 'current' (latest) serial number.

        :param versionStr:
        :return int:
        """
        if versionStr in self.versions:
            return self.versions[versionStr]

        return self.versions['current']

    def shouldSetDefaults(self, addedAfter: str, oldTest: bool = True) -> bool:  # noqa: N802,N803 # used in plugins
        """
        Whether or not defaults should be set if they were added after the specified version.

        :param addedAfter: The version after which these settings were added
        :param oldTest: Default, if we have no current settings version, defaults to True
        :raises ValueError: on serial number after the current latest
        :return: bool indicating the answer
        """
        # config.get('PrefsVersion') is the version preferences we last saved for
        pv = config.get_int('PrefsVersion')
        # If no PrefsVersion yet exists then return oldTest
        if not pv:
            return oldTest

        # Convert addedAfter to a version serial number
        if addedAfter not in self.versions:
            # Assume it was added at the start
            aa = 1

        else:
            aa = self.versions[addedAfter]
            # Sanity check, if something was added after then current should be greater
            if aa >= self.versions['current']:
                raise ValueError(
                    'ERROR: Call to prefs.py:PrefsVersion.shouldSetDefaults() with '
                    '"addedAfter" >= current latest in "versions" table.'
                    '  You probably need to increase "current" serial number.'
                )

        # If this preference was added after the saved PrefsVersion we should set defaults
        if aa >= pv:
            return True

        return False


prefsVersion = PrefsVersion()  # noqa: N816 # Cannot rename as used in plugins


class AutoInc(contextlib.AbstractContextManager):
    """
    Autoinc is a self incrementing int.

    As a context manager, it increments on enter, and does nothing on exit.
    """

    def __init__(self, start: int = 0, step: int = 1) -> None:
        self.current = start
        self.step = step

    def get(self, increment=True) -> int:
        """
        Get the current integer, optionally incrementing it.

        :param increment: whether or not to increment the stored value, defaults to True
        :return: the current value
        """
        current = self.current
        if increment:
            self.current += self.step

        return current

    def __enter__(self):
        """
        Increments once, alias to .get.

        :return: the current value
        """
        return self.get()

    def __exit__(
        self,
        exc_type: Optional[Type[BaseException]], exc_value: Optional[BaseException], traceback: Optional[TracebackType]
    ) -> Optional[bool]:
        """Do nothing."""
        return None


if sys.platform == 'win32':
    import ctypes
    import winreg
    from ctypes.wintypes import HINSTANCE, HWND, LPCWSTR, LPWSTR, MAX_PATH, POINT, RECT, SIZE, UINT
    is_wine = False
    try:
        WINE_REGISTRY_KEY = r'HKEY_LOCAL_MACHINE\Software\Wine'
        reg = winreg.ConnectRegistry(None, winreg.HKEY_LOCAL_MACHINE)
        winreg.OpenKey(reg, WINE_REGISTRY_KEY)
        is_wine = True

    except OSError:  # Assumed to be 'path not found', i.e. not-wine
        pass

    CalculatePopupWindowPosition = None
    if not is_wine:
        try:
            CalculatePopupWindowPosition = ctypes.windll.user32.CalculatePopupWindowPosition

        except AttributeError as e:
            logger.error(
                'win32 and not is_wine, but ctypes.windll.user32.CalculatePopupWindowPosition invalid',
                exc_info=e
            )

        else:
            CalculatePopupWindowPosition.argtypes = [
                ctypes.POINTER(POINT),
                ctypes.POINTER(SIZE),
                UINT,
                ctypes.POINTER(RECT),
                ctypes.POINTER(RECT)
            ]

            GetParent = ctypes.windll.user32.GetParent
            GetParent.argtypes = [HWND]
            GetWindowRect = ctypes.windll.user32.GetWindowRect
            GetWindowRect.argtypes = [HWND, ctypes.POINTER(RECT)]

    SHGetLocalizedName = ctypes.windll.shell32.SHGetLocalizedName
    SHGetLocalizedName.argtypes = [LPCWSTR, LPWSTR, UINT, ctypes.POINTER(ctypes.c_int)]

    LoadString = ctypes.windll.user32.LoadStringW
    LoadString.argtypes = [HINSTANCE, UINT, LPWSTR, ctypes.c_int]


class PreferencesDialog(tk.Toplevel):
    """The EDMC preferences dialog."""

    def __init__(self, parent: tk.Tk, callback: Optional[Callable]):
        tk.Toplevel.__init__(self, parent)

        self.parent = parent
        self.callback = callback
        # LANG: File > Settings (macOS)
        self.title(tr.tl('Settings'))

        if parent.winfo_viewable():
            self.transient(parent)

        # position over parent
        # http://core.tcl.tk/tk/tktview/c84f660833546b1b84e7
        # TODO this is fixed supposedly.
        self.geometry(f'+{parent.winfo_rootx()}+{parent.winfo_rooty()}')

        # remove decoration
        if sys.platform == 'win32':
            self.attributes('-toolwindow', tk.TRUE)

        self.resizable(tk.FALSE, tk.FALSE)

        self.cmdr: str | bool | None = False  # Note if Cmdr changes in the Journal
        self.is_beta: bool = False  # Note if Beta status changes in the Journal
        self.cmdrchanged_alarm: Optional[str] = None  # This stores an ID that can be used to cancel a scheduled call

        frame = ttk.Frame(self)
        frame.grid(sticky=tk.NSEW)

        notebook: ttk.Notebook = nb.Notebook(frame)
        notebook.bind('<<NotebookTabChanged>>', self.tabchanged)  # Recompute on tab change

        self.PADX = 10
        self.BUTTONX = 12  # indent Checkbuttons and Radiobuttons
        self.LISTX = 25  # indent listed items
        self.PADY = 1  # close spacing
        self.BOXY = 2  # box spacing
        self.SEPY = 10  # seperator line spacing

        # Set up different tabs
        self.__setup_output_tab(notebook)
        self.__setup_plugin_tabs(notebook)
        self.__setup_config_tab(notebook)
        self.__setup_privacy_tab(notebook)
        self.__setup_appearance_tab(notebook)
        self.__setup_plugin_tab(notebook)

        buttonframe = ttk.Frame(frame)
        buttonframe.grid(padx=self.PADX, pady=self.PADX, sticky=tk.NSEW)
        buttonframe.columnconfigure(0, weight=1)
        ttk.Label(buttonframe).grid(row=0, column=0)  # spacer
        # LANG: 'OK' button on Settings/Preferences window
        button = ttk.Button(buttonframe, text=tr.tl('OK'), command=self.apply)
        button.grid(row=0, column=1, sticky=tk.E)
        button.bind("<Return>", lambda event: self.apply())
        self.protocol("WM_DELETE_WINDOW", self._destroy)

        # FIXME: Why are these being called when *creating* the Settings window?
        # Selectively disable buttons depending on output settings
        self.cmdrchanged()
        self.themevarchanged()

        # disable hotkey for the duration
        hotkeymgr.unregister()

        # wait for window to appear on screen before calling grab_set
        self.parent.update_idletasks()
        self.parent.wm_attributes('-topmost', 0)  # needed for dialog to appear ontop of parent on Linux
        self.wait_visibility()
        self.grab_set()

        # Ensure fully on-screen
        if sys.platform == 'win32' and CalculatePopupWindowPosition:
            position = RECT()
            GetWindowRect(GetParent(self.winfo_id()), position)
            if CalculatePopupWindowPosition(
                POINT(parent.winfo_rootx(), parent.winfo_rooty()),
                SIZE(position.right - position.left, position.bottom - position.top),  # type: ignore
                0x10000, None, position
            ):
                self.geometry(f"+{position.left}+{position.top}")

        # Set Log Directory
        self.logfile_loc = pathlib.Path(tempfile.gettempdir()) / appname

    def __setup_output_tab(self, root_notebook: ttk.Notebook) -> None:
        output_frame = nb.Frame(root_notebook)
        output_frame.columnconfigure(0, weight=1)

        if prefsVersion.shouldSetDefaults('0.0.0.0', not bool(config.get_int('output'))):
            output = config.OUT_SHIP  # default settings

        else:
            output = config.get_int('output')

        row = AutoInc(start=0)

        # LANG: Settings > Output - choosing what data to save to files
        self.out_label = nb.Label(output_frame, text=tr.tl('Please choose what data to save'))
        self.out_label.grid(columnspan=2, padx=self.PADX, pady=self.PADY, sticky=tk.W, row=row.get())

        self.out_csv = tk.IntVar(value=1 if (output & config.OUT_MKT_CSV) else 0)
        self.out_csv_button = nb.Checkbutton(
            output_frame,
            text=tr.tl('Market data in CSV format file'),  # LANG: Settings > Output option
            variable=self.out_csv,
            command=self.outvarchanged
        )
        self.out_csv_button.grid(columnspan=2, padx=self.BUTTONX, pady=self.PADY, sticky=tk.W, row=row.get())

        self.out_td = tk.IntVar(value=1 if (output & config.OUT_MKT_TD) else 0)
        self.out_td_button = nb.Checkbutton(
            output_frame,
            text=tr.tl('Market data in Trade Dangerous format file'),  # LANG: Settings > Output option
            variable=self.out_td,
            command=self.outvarchanged
        )
        self.out_td_button.grid(columnspan=2, padx=self.BUTTONX, pady=self.PADY, sticky=tk.W, row=row.get())
        self.out_ship = tk.IntVar(value=1 if (output & config.OUT_SHIP) else 0)

        # Output setting
        self.out_ship_button = nb.Checkbutton(
            output_frame,
            text=tr.tl('Ship loadout'),  # LANG: Settings > Output option
            variable=self.out_ship,
            command=self.outvarchanged
        )
        self.out_ship_button.grid(columnspan=2, padx=self.BUTTONX, pady=self.PADY, sticky=tk.W, row=row.get())
        self.out_auto = tk.IntVar(value=0 if output & config.OUT_MKT_MANUAL else 1)  # inverted

        # Output setting
        self.out_auto_button = nb.Checkbutton(
            output_frame,
            text=tr.tl('Automatically update on docking'),  # LANG: Settings > Output option
            variable=self.out_auto,
            command=self.outvarchanged
        )
        self.out_auto_button.grid(columnspan=2, padx=self.BUTTONX, pady=self.PADY, sticky=tk.W, row=row.get())

        self.outdir = tk.StringVar()
        self.outdir.set(str(config.get_str('outdir')))
        # LANG: Settings > Output - Label for "where files are located"
        self.outdir_label = nb.Label(output_frame, text=tr.tl('File location')+':')  # Section heading in settings
        # Type ignored due to incorrect type annotation. a 2 tuple does padding for each side
        self.outdir_label.grid(padx=self.PADX, pady=self.PADY, sticky=tk.W, row=row.get())  # type: ignore

        self.outdir_entry = ttk.Entry(output_frame, takefocus=False)
        self.outdir_entry.grid(columnspan=2, padx=self.PADX, pady=self.BOXY, sticky=tk.EW, row=row.get())

        text = tr.tl('Browse...')  # LANG: NOT-macOS Settings - files location selection button

        self.outbutton = ttk.Button(
            output_frame,
            text=text,
            # Technically this is different from the label in Settings > Output, as *this* is used
            # as the title of the popup folder selection window.
            # LANG: Settings > Output - Label for "where files are located"
            command=lambda: self.filebrowse(tr.tl('File location'), self.outdir)
        )
        self.outbutton.grid(column=1, padx=self.PADX, pady=self.PADY, sticky=tk.EW, row=row.get())

        # LANG: Label for 'Output' Settings/Preferences tab
        root_notebook.add(output_frame, text=tr.tl('Output'))  # Tab heading in settings

    def __setup_plugin_tabs(self, notebook: ttk.Notebook) -> None:
        for plugin in plug.PLUGINS:
            plugin_frame = plugin.get_prefs(notebook, monitor.cmdr, monitor.is_beta)
            if plugin_frame:
                notebook.add(plugin_frame, text=plugin.name)

    def __setup_config_tab(self, notebook: ttk.Notebook) -> None:  # noqa: CCR001
        config_frame = nb.Frame(notebook)
        config_frame.columnconfigure(1, weight=1)
        row = AutoInc(start=0)

        self.logdir = tk.StringVar()
        default = config.default_journal_dir if config.default_journal_dir_path is not None else ''
        logdir = config.get_str('journaldir')
        if logdir is None or logdir == '':
            logdir = default

        self.logdir.set(logdir)
        self.logdir_entry = ttk.Entry(config_frame, takefocus=False)

        # Location of the Journal files
        nb.Label(
            config_frame,
            # LANG: Settings > Configuration - Label for Journal files location
            text=tr.tl('E:D journal file location')+':'
        ).grid(columnspan=4, padx=self.PADX, pady=self.PADY, sticky=tk.W, row=row.get())

        self.logdir_entry.grid(columnspan=4, padx=self.PADX, pady=self.BOXY, sticky=tk.EW, row=row.get())

        text = tr.tl('Browse...')  # LANG: NOT-macOS Setting - files location selection button

        with row as cur_row:
            self.logbutton = ttk.Button(
                config_frame,
                text=text,
                # LANG: Settings > Configuration - Label for Journal files location
                command=lambda: self.filebrowse(tr.tl('E:D journal file location'), self.logdir)
            )
            self.logbutton.grid(column=3, padx=self.PADX, pady=self.PADY, sticky=tk.EW, row=cur_row)

            if config.default_journal_dir_path:
                # Appearance theme and language setting
                ttk.Button(
                    config_frame,
                    # LANG: Settings > Configuration - Label on 'reset journal files location to default' button
                    text=tr.tl('Default'),
                    command=self.logdir_reset,
                    state=tk.NORMAL if config.get_str('journaldir') else tk.DISABLED
                ).grid(column=2, padx=self.PADX, pady=self.PADY, sticky=tk.EW, row=cur_row)

        # CAPI settings
        self.capi_fleetcarrier = tk.BooleanVar(value=config.get_bool('capi_fleetcarrier'))

        ttk.Separator(config_frame, orient=tk.HORIZONTAL).grid(
                columnspan=4, padx=self.PADX, pady=self.SEPY, sticky=tk.EW, row=row.get()
            )

        nb.Label(
                config_frame,
                text=tr.tl('CAPI Settings')  # LANG: Settings > Configuration - Label for CAPI section
            ).grid(padx=self.PADX, pady=self.PADY, sticky=tk.W, row=row.get())

        nb.Checkbutton(
                config_frame,
                # LANG: Configuration - Enable or disable the Fleet Carrier CAPI calls
                text=tr.tl('Enable Fleetcarrier CAPI Queries'),
                variable=self.capi_fleetcarrier
            ).grid(columnspan=4, padx=self.BUTTONX, pady=self.PADY, sticky=tk.W, row=row.get())

        if sys.platform == 'win32':
            ttk.Separator(config_frame, orient=tk.HORIZONTAL).grid(
                columnspan=4, padx=self.PADX, pady=self.SEPY, sticky=tk.EW, row=row.get()
            )

            self.hotkey_code = config.get_int('hotkey_code')
            self.hotkey_mods = config.get_int('hotkey_mods')
            self.hotkey_only = tk.IntVar(value=not config.get_int('hotkey_always'))
            self.hotkey_play = tk.IntVar(value=not config.get_int('hotkey_mute'))
            with row as cur_row:
                nb.Label(
                    config_frame,
                    text=tr.tl('Hotkey')  # LANG: Hotkey/Shortcut settings prompt on Windows
                ).grid(padx=self.PADX, pady=self.PADY, sticky=tk.W, row=cur_row)

                self.hotkey_text = ttk.Entry(config_frame, width=30, justify=tk.CENTER)
                self.hotkey_text.insert(
                    0,
                    # No hotkey/shortcut currently defined
                    # TODO: display Only shows up on windows
                    # LANG: No hotkey/shortcut set
                    hotkeymgr.display(self.hotkey_code, self.hotkey_mods) if self.hotkey_code else tr.tl('None')
                )

                self.hotkey_text.bind('<FocusIn>', self.hotkeystart)
                self.hotkey_text.bind('<FocusOut>', self.hotkeyend)
                self.hotkey_text.grid(column=1, columnspan=2, pady=self.BOXY, sticky=tk.W, row=cur_row)

                # Hotkey/Shortcut setting
                self.hotkey_only_btn = nb.Checkbutton(
                    config_frame,
                    # LANG: Configuration - Act on hotkey only when ED is in foreground
                    text=tr.tl('Only when Elite: Dangerous is the active app'),
                    variable=self.hotkey_only,
                    state=tk.NORMAL if self.hotkey_code else tk.DISABLED
                )

                self.hotkey_only_btn.grid(columnspan=4, padx=self.BUTTONX, pady=self.PADY, sticky=tk.W, row=row.get())

                # Hotkey/Shortcut setting
                self.hotkey_play_btn = nb.Checkbutton(
                    config_frame,
                    # LANG: Configuration - play sound when hotkey used
                    text=tr.tl('Play sound'),
                    variable=self.hotkey_play,
                    state=tk.NORMAL if self.hotkey_code else tk.DISABLED
                )

                self.hotkey_play_btn.grid(columnspan=4, padx=self.BUTTONX, pady=self.PADY, sticky=tk.W, row=row.get())

        # Option to disabled Automatic Check For Updates whilst in-game
        ttk.Separator(config_frame, orient=tk.HORIZONTAL).grid(
            columnspan=4, padx=self.PADX, pady=self.SEPY, sticky=tk.EW, row=row.get()
        )
        self.disable_autoappupdatecheckingame = tk.IntVar(value=config.get_int('disable_autoappupdatecheckingame'))
        self.disable_autoappupdatecheckingame_btn = nb.Checkbutton(
            config_frame,
            # LANG: Configuration - disable checks for app updates when in-game
            text=tr.tl('Disable Automatic Application Updates Check when in-game'),
            variable=self.disable_autoappupdatecheckingame,
            command=self.disable_autoappupdatecheckingame_changed
        )

        self.disable_autoappupdatecheckingame_btn.grid(
            columnspan=4, padx=self.BUTTONX, pady=self.PADY, sticky=tk.W, row=row.get()
        )

        ttk.Separator(config_frame, orient=tk.HORIZONTAL).grid(
            columnspan=4, padx=self.PADX, pady=self.SEPY, sticky=tk.EW, row=row.get()
        )

        # Settings prompt for preferred ship loadout, system and station info websites
        # LANG: Label for preferred shipyard, system and station 'providers'
        nb.Label(config_frame, text=tr.tl('Preferred websites')).grid(
            columnspan=4, padx=self.PADX, pady=self.PADY, sticky=tk.W, row=row.get()
        )

        with row as cur_row:
            shipyard_provider = config.get_str('shipyard_provider')
            self.shipyard_provider = tk.StringVar(
                value=str(shipyard_provider if shipyard_provider in plug.provides('shipyard_url') else 'EDSY')
            )
            # Setting to decide which ship outfitting website to link to - either E:D Shipyard or Coriolis
            # LANG: Label for Shipyard provider selection
            nb.Label(config_frame, text=tr.tl('Shipyard')).grid(
                padx=self.PADX, pady=self.PADY, sticky=tk.W, row=cur_row
            )
            self.shipyard_button = nb.OptionMenu(
                config_frame, self.shipyard_provider, self.shipyard_provider.get(), *plug.provides('shipyard_url')
            )

            self.shipyard_button.configure(width=15)
            self.shipyard_button.grid(column=1, pady=self.BOXY, sticky=tk.W, row=cur_row)
            # Option for alternate URL opening
            self.alt_shipyard_open = tk.IntVar(value=config.get_int('use_alt_shipyard_open'))
            self.alt_shipyard_open_btn = nb.Checkbutton(
                config_frame,
                # LANG: Label for checkbox to utilise alternative Coriolis URL method
                text=tr.tl('Use alternate URL method'),
                variable=self.alt_shipyard_open,
                command=self.alt_shipyard_open_changed,
            )

            self.alt_shipyard_open_btn.grid(column=2, padx=self.PADX, pady=self.PADY, sticky=tk.W, row=cur_row)

        with row as cur_row:
            system_provider = config.get_str('system_provider')
            self.system_provider = tk.StringVar(
                value=str(system_provider if system_provider in plug.provides('system_url') else 'EDSM')
            )

            # LANG: Configuration - Label for selection of 'System' provider website
            nb.Label(config_frame, text=tr.tl('System')).grid(padx=self.PADX, pady=self.PADY, sticky=tk.W, row=cur_row)
            self.system_button = nb.OptionMenu(
                config_frame,
                self.system_provider,
                self.system_provider.get(),
                *plug.provides('system_url')
            )

            self.system_button.configure(width=15)
            self.system_button.grid(column=1, pady=self.BOXY, sticky=tk.W, row=cur_row)

        with row as cur_row:
            station_provider = config.get_str('station_provider')
            self.station_provider = tk.StringVar(
                value=str(station_provider if station_provider in plug.provides('station_url') else 'EDSM')
            )

            # LANG: Configuration - Label for selection of 'Station' provider website
            nb.Label(config_frame, text=tr.tl('Station')).grid(padx=self.PADX, pady=self.PADY, sticky=tk.W, row=cur_row)
            self.station_button = nb.OptionMenu(
                config_frame,
                self.station_provider,
                self.station_provider.get(),
                *plug.provides('station_url')
            )

            self.station_button.configure(width=15)
            self.station_button.grid(column=1, pady=self.BOXY, sticky=tk.W, row=cur_row)

        # Set loglevel
        ttk.Separator(config_frame, orient=tk.HORIZONTAL).grid(
            columnspan=4, padx=self.PADX, pady=self.SEPY, sticky=tk.EW, row=row.get()
        )

        with row as cur_row:
            # Set the current loglevel
            nb.Label(
                config_frame,
                # LANG: Configuration - Label for selection of Log Level
                text=tr.tl('Log Level')
            ).grid(padx=self.PADX, pady=self.PADY, sticky=tk.W, row=cur_row)

            current_loglevel = config.get_str('loglevel')
            if not current_loglevel:
                current_loglevel = logging.getLevelName(logging.INFO)

            self.select_loglevel = tk.StringVar(value=str(current_loglevel))
            loglevels = list(
                map(logging.getLevelName, (
                    logging.CRITICAL, logging.ERROR, logging.WARNING, logging.INFO, logging.DEBUG
                ))
            )

            self.loglevel_dropdown = nb.OptionMenu(
                config_frame,
                self.select_loglevel,
                self.select_loglevel.get(),
                *loglevels
            )

            self.loglevel_dropdown.configure(width=15)
            self.loglevel_dropdown.grid(column=1, pady=self.BOXY, sticky=tk.W, row=cur_row)

            ttk.Button(
                config_frame,
                # LANG: Label on button used to open a filesystem folder
<<<<<<< HEAD
                text=_('Open Log Folder'),  # Button that opens a folder in Explorer/Finder
                command=lambda: open_folder(self.logfile_loc)
=======
                text=tr.tl('Open Log Folder'),  # Button that opens a folder in Explorer/Finder
                command=lambda: help_open_log_folder()
>>>>>>> 3e0d6e5b
            ).grid(column=2, padx=self.PADX, pady=0, sticky=tk.NSEW, row=cur_row)

        # Big spacer
        nb.Label(config_frame).grid(sticky=tk.W, row=row.get())

        # LANG: Label for 'Configuration' tab in Settings
        notebook.add(config_frame, text=tr.tl('Configuration'))

    def __setup_privacy_tab(self, notebook: ttk.Notebook) -> None:
        privacy_frame = nb.Frame(notebook)
        self.hide_multicrew_captain = tk.BooleanVar(value=config.get_bool('hide_multicrew_captain', default=False))
        self.hide_private_group = tk.BooleanVar(value=config.get_bool('hide_private_group', default=False))
        row = AutoInc(start=0)

        # LANG: UI elements privacy section header in privacy tab of preferences
        nb.Label(privacy_frame, text=tr.tl('Main UI privacy options')).grid(
            row=row.get(), column=0, sticky=tk.W, padx=self.PADX, pady=self.PADY
        )

        nb.Checkbutton(
            # LANG: Hide private group owner name from UI checkbox
            privacy_frame, text=tr.tl('Hide private group name in UI'),
            variable=self.hide_private_group
        ).grid(row=row.get(), column=0, padx=self.BUTTONX, pady=self.PADY, sticky=tk.W)
        nb.Checkbutton(
            # LANG: Hide multicrew captain name from main UI checkbox
            privacy_frame, text=tr.tl('Hide multi-crew captain name'),
            variable=self.hide_multicrew_captain
        ).grid(row=row.get(), column=0, padx=self.BUTTONX, pady=self.PADY, sticky=tk.W)

        notebook.add(privacy_frame, text=tr.tl('Privacy'))  # LANG: Preferences privacy tab title

    def __setup_appearance_tab(self, notebook: ttk.Notebook) -> None:
        self.languages = tr.available_names()
        # Appearance theme and language setting
        # LANG: The system default language choice in Settings > Appearance
        self.lang = tk.StringVar(value=self.languages.get(config.get_str('language'), tr.tl('Default')))
        self.always_ontop = tk.BooleanVar(value=bool(config.get_int('always_ontop')))
        self.minimize_system_tray = tk.BooleanVar(value=config.get_bool('minimize_system_tray'))
        self.theme = tk.IntVar(value=config.get_int('theme'))
        self.theme_colors = [config.get_str('dark_text'), config.get_str('dark_highlight')]
        self.theme_prompts = [
            # LANG: Label for Settings > Appeareance > selection of 'normal' text colour
            tr.tl('Normal text'),		# Dark theme color setting
            # LANG: Label for Settings > Appeareance > selection of 'highlightes' text colour
            tr.tl('Highlighted text'),  # Dark theme color setting
        ]

        row = AutoInc(start=0)

        appearance_frame = nb.Frame(notebook)
        appearance_frame.columnconfigure(2, weight=1)
        with row as cur_row:
            # LANG: Appearance - Label for selection of application display language
            nb.Label(appearance_frame, text=tr.tl('Language')).grid(
                padx=self.PADX, pady=self.PADY, sticky=tk.W, row=cur_row
            )
            self.lang_button = nb.OptionMenu(appearance_frame, self.lang, self.lang.get(), *self.languages.values())
            self.lang_button.grid(column=1, columnspan=2, padx=0, pady=self.BOXY, sticky=tk.W, row=cur_row)

        ttk.Separator(appearance_frame, orient=tk.HORIZONTAL).grid(
            columnspan=4, padx=self.PADX, pady=self.SEPY, sticky=tk.EW, row=row.get()
        )

        # Appearance setting
        # LANG: Label for Settings > Appearance > Theme selection
        nb.Label(appearance_frame, text=tr.tl('Theme')).grid(
            columnspan=3, padx=self.PADX, pady=self.PADY, sticky=tk.W, row=row.get()
        )

        # Appearance theme and language setting
        nb.Radiobutton(
            # LANG: Label for 'Default' theme radio button
            appearance_frame, text=tr.tl('Default'), variable=self.theme,
            value=theme.THEME_DEFAULT, command=self.themevarchanged
        ).grid(columnspan=3, padx=self.BUTTONX, pady=self.PADY, sticky=tk.W, row=row.get())

        # Appearance theme setting
        nb.Radiobutton(
            # LANG: Label for 'Dark' theme radio button
            appearance_frame, text=tr.tl('Dark'), variable=self.theme,
            value=theme.THEME_DARK, command=self.themevarchanged
        ).grid(columnspan=3, padx=self.BUTTONX, pady=self.PADY, sticky=tk.W, row=row.get())

        if sys.platform == 'win32':
            nb.Radiobutton(
                appearance_frame,
                # LANG: Label for 'Transparent' theme radio button
                text=tr.tl('Transparent'),  # Appearance theme setting
                variable=self.theme,
                value=theme.THEME_TRANSPARENT,
                command=self.themevarchanged
            ).grid(columnspan=3, padx=self.BUTTONX, pady=self.PADY, sticky=tk.W, row=row.get())

        with row as cur_row:
            self.theme_label_0 = nb.Label(appearance_frame, text=self.theme_prompts[0])
            self.theme_label_0.grid(padx=self.PADX, pady=self.PADY, sticky=tk.W, row=cur_row)

            # Main window
            self.theme_button_0 = tk.Button(
                appearance_frame,
                # LANG: Appearance - Example 'Normal' text
                text=tr.tl('Station'),
                background='grey4',
                command=lambda: self.themecolorbrowse(0)
            )

            self.theme_button_0.grid(column=1, padx=0, pady=self.BOXY, sticky=tk.NSEW, row=cur_row)

        with row as cur_row:
            self.theme_label_1 = nb.Label(appearance_frame, text=self.theme_prompts[1])
            self.theme_label_1.grid(padx=self.PADX, pady=self.PADY, sticky=tk.W, row=cur_row)
            self.theme_button_1 = tk.Button(
                appearance_frame,
                text='  Hutton Orbital  ',  # Do not translate
                background='grey4',
                command=lambda: self.themecolorbrowse(1)
            )

            self.theme_button_1.grid(column=1, padx=0, pady=self.BOXY, sticky=tk.NSEW, row=cur_row)

        # UI Scaling
        """
        The provided UI Scale setting is a percentage value relative to the
        tk-scaling setting on startup.

        So, if at startup we find tk-scaling is 1.33 and have a user setting
        of 200 we'll end up setting 2.66 as the tk-scaling value.
        """
        ttk.Separator(appearance_frame, orient=tk.HORIZONTAL).grid(
            columnspan=4, padx=self.PADX, pady=self.SEPY, sticky=tk.EW, row=row.get()
        )
        with row as cur_row:
            # LANG: Appearance - Label for selection of UI scaling
            nb.Label(appearance_frame, text=tr.tl('UI Scale Percentage')).grid(
                padx=self.PADX, pady=self.PADY, sticky=tk.W, row=cur_row
            )

            self.ui_scale = tk.IntVar()
            self.ui_scale.set(config.get_int('ui_scale'))
            self.uiscale_bar = tk.Scale(
                appearance_frame,
                variable=self.ui_scale,  # type: ignore # TODO: intvar, but annotated as DoubleVar
                orient=tk.HORIZONTAL,
                length=300 * (float(theme.startup_ui_scale) / 100.0 * theme.default_ui_scale),  # type: ignore # runtime
                from_=0,
                to=400,
                tickinterval=50,
                resolution=10,
            )

            self.uiscale_bar.grid(column=1, padx=0, pady=self.BOXY, sticky=tk.W, row=cur_row)
            self.ui_scaling_defaultis = nb.Label(
                appearance_frame,
                # LANG: Appearance - Help/hint text for UI scaling selection
                text=tr.tl('100 means Default{CR}Restart Required for{CR}changes to take effect!')
            ).grid(column=3, padx=self.PADX, pady=self.PADY, sticky=tk.E, row=cur_row)

        # Transparency slider
        ttk.Separator(appearance_frame, orient=tk.HORIZONTAL).grid(
            columnspan=4, padx=self.PADX, pady=self.SEPY, sticky=tk.EW, row=row.get()
        )

        with row as cur_row:
            # LANG: Appearance - Label for selection of main window transparency
            nb.Label(appearance_frame, text=tr.tl("Main window transparency")).grid(
                padx=self.PADX, pady=self.PADY, sticky=tk.W, row=cur_row
            )
            self.transparency = tk.IntVar()
            self.transparency.set(config.get_int('ui_transparency') or 100)  # Default to 100 for users
            self.transparency_bar = tk.Scale(
                appearance_frame,
                variable=self.transparency,  # type: ignore # Its accepted as an intvar
                orient=tk.HORIZONTAL,
                length=300 * (float(theme.startup_ui_scale) / 100.0 * theme.default_ui_scale),  # type: ignore # runtime
                from_=100,
                to=5,
                tickinterval=10,
                resolution=5,
                command=lambda _: self.parent.wm_attributes("-alpha", self.transparency.get() / 100)
            )

            nb.Label(
                appearance_frame,
                # LANG: Appearance - Help/hint text for Main window transparency selection
                text=tr.tl(
                    "100 means fully opaque.{CR}"
                    "Window is updated in real time"
                ).format(CR='\n')
            ).grid(
                column=3,
                padx=self.PADX,
                pady=self.PADY,
                sticky=tk.E,
                row=cur_row
            )

            self.transparency_bar.grid(column=1, padx=0, pady=self.BOXY, sticky=tk.W, row=cur_row)

        # Always on top
        ttk.Separator(appearance_frame, orient=tk.HORIZONTAL).grid(
            columnspan=4, padx=self.PADX, pady=self.SEPY, sticky=tk.EW, row=row.get()
        )

        self.ontop_button = nb.Checkbutton(
            appearance_frame,
            # LANG: Appearance - Label for checkbox to select if application always on top
            text=tr.tl('Always on top'),
            variable=self.always_ontop,
            command=self.themevarchanged
        )
        self.ontop_button.grid(
            columnspan=3, padx=self.BUTTONX, pady=self.PADY, sticky=tk.W, row=row.get()
        )  # Appearance setting

        if sys.platform == 'win32':
            nb.Checkbutton(
                appearance_frame,
                # LANG: Appearance option for Windows "minimize to system tray"
                text=tr.tl('Minimize to system tray'),
                variable=self.minimize_system_tray,
                command=self.themevarchanged
            ).grid(columnspan=3, padx=self.BUTTONX, pady=self.PADY, sticky=tk.W, row=row.get())  # Appearance setting

        nb.Label(appearance_frame).grid(sticky=tk.W)  # big spacer

        # LANG: Label for Settings > Appearance tab
        notebook.add(appearance_frame, text=tr.tl('Appearance'))  # Tab heading in settings

    def __setup_plugin_tab(self, notebook: ttk.Notebook) -> None:  # noqa: CCR001
        # Plugin settings and info
        plugins_frame = nb.Frame(notebook)
        plugins_frame.columnconfigure(0, weight=1)
        plugdir = tk.StringVar()
        plugdir.set(config.plugin_dir)
        row = AutoInc(start=0)

        # Section heading in settings
        # LANG: Label for location of third-party plugins folder
        nb.Label(plugins_frame, text=tr.tl('Plugins folder') + ':').grid(
            padx=self.PADX, pady=self.PADY, sticky=tk.W, row=row.get()
        )

        plugdirentry = ttk.Entry(plugins_frame, justify=tk.LEFT)
        self.displaypath(plugdir, plugdirentry)
        plugdirentry.grid(columnspan=2, padx=self.PADX, pady=self.BOXY, sticky=tk.EW, row=row.get())

        with row as cur_row:
            nb.Label(
                plugins_frame,
                # Help text in settings
                # LANG: Tip/label about how to disable plugins
                text=tr.tl(
                    "Tip: You can disable a plugin by{CR}adding '{EXT}' to its folder name").format(EXT='.disabled')
            ).grid(columnspan=2, padx=self.PADX, pady=self.PADY, sticky=tk.EW, row=cur_row)

            ttk.Button(
                plugins_frame,
                # LANG: Label on button used to open a filesystem folder
<<<<<<< HEAD
                text=_('Open'),  # Button that opens a folder in Explorer/Finder
                command=lambda: open_folder(config.plugin_dir_path)
=======
                text=tr.tl('Open'),  # Button that opens a folder in Explorer/Finder
                command=lambda: webbrowser.open(f'file:///{config.plugin_dir_path}')
>>>>>>> 3e0d6e5b
            ).grid(column=1, padx=self.PADX, pady=self.PADY, sticky=tk.N, row=cur_row)

        enabled_plugins = list(filter(lambda x: x.folder and x.module, plug.PLUGINS))
        if len(enabled_plugins):
            ttk.Separator(plugins_frame, orient=tk.HORIZONTAL).grid(
                columnspan=3, padx=self.PADX, pady=self.SEPY, sticky=tk.EW, row=row.get()
            )
            nb.Label(
                plugins_frame,
                # LANG: Label on list of enabled plugins
                text=tr.tl('Enabled Plugins')+':'  # List of plugins in settings
            ).grid(padx=self.PADX, pady=self.PADY, sticky=tk.W, row=row.get())

            for plugin in enabled_plugins:
                if plugin.name == plugin.folder:
                    label = nb.Label(plugins_frame, text=plugin.name)

                else:
                    label = nb.Label(plugins_frame, text=f'{plugin.folder} ({plugin.name})')

                label.grid(columnspan=2, padx=self.LISTX, pady=self.PADY, sticky=tk.W, row=row.get())

        ############################################################
        # Show which plugins don't have Python 3.x support
        ############################################################
        if len(plug.PLUGINS_not_py3):
            ttk.Separator(plugins_frame, orient=tk.HORIZONTAL).grid(
                columnspan=3, padx=self.PADX, pady=self.SEPY, sticky=tk.EW, row=row.get()
            )
            # LANG: Plugins - Label for list of 'enabled' plugins that don't work with Python 3.x
            nb.Label(plugins_frame, text=tr.tl('Plugins Without Python 3.x Support')+':').grid(
                padx=self.PADX, pady=self.PADY, sticky=tk.W, row=row.get()
            )

            HyperlinkLabel(
                # LANG: Plugins - Label on URL to documentation about migrating plugins from Python 2.7
                plugins_frame, text=tr.tl('Information on migrating plugins'),
                background=nb.Label().cget('background'),
                url='https://github.com/EDCD/EDMarketConnector/blob/main/PLUGINS.md#migration-from-python-27',
                underline=True
            ).grid(columnspan=2, padx=self.PADX, pady=self.PADY, sticky=tk.W, row=row.get())

            for plugin in plug.PLUGINS_not_py3:
                if plugin.folder:  # 'system' ones have this set to None to suppress listing in Plugins prefs tab
                    nb.Label(plugins_frame, text=plugin.name).grid(
                        columnspan=2, padx=self.LISTX, pady=self.PADY, sticky=tk.W, row=row.get()
                    )
        ############################################################
        # Show disabled plugins
        ############################################################
        disabled_plugins = list(filter(lambda x: x.folder and not x.module, plug.PLUGINS))
        if len(disabled_plugins):
            ttk.Separator(plugins_frame, orient=tk.HORIZONTAL).grid(
                columnspan=3, padx=self.PADX, pady=self.SEPY, sticky=tk.EW, row=row.get()
            )
            nb.Label(
                plugins_frame,
                # LANG: Label on list of user-disabled plugins
                text=tr.tl('Disabled Plugins')+':'  # List of plugins in settings
            ).grid(padx=self.PADX, pady=self.PADY, sticky=tk.W, row=row.get())

            for plugin in disabled_plugins:
                nb.Label(plugins_frame, text=plugin.name).grid(
                    columnspan=2, padx=self.LISTX, pady=self.PADY, sticky=tk.W, row=row.get()
                )
        ############################################################
        # Show plugins that failed to load
        ############################################################
        if len(plug.PLUGINS_broken):
            ttk.Separator(plugins_frame, orient=tk.HORIZONTAL).grid(
                columnspan=3, padx=self.PADX, pady=self.SEPY, sticky=tk.EW, row=row.get()
            )
            # LANG: Plugins - Label for list of 'broken' plugins that failed to load
            nb.Label(plugins_frame, text=tr.tl('Broken Plugins')+':').grid(
                padx=self.PADX, pady=self.PADY, sticky=tk.W, row=row.get()
            )

            for plugin in plug.PLUGINS_broken:
                if plugin.folder:  # 'system' ones have this set to None to suppress listing in Plugins prefs tab
                    nb.Label(plugins_frame, text=plugin.name).grid(
                        columnspan=2, padx=self.LISTX, pady=self.PADY, sticky=tk.W, row=row.get()
                    )

        # LANG: Label on Settings > Plugins tab
        notebook.add(plugins_frame, text=tr.tl('Plugins'))		# Tab heading in settings

    def cmdrchanged(self, event=None):
        """
        Notify plugins of cmdr change.

        :param event: Unused, defaults to None
        """
        if self.cmdr != monitor.cmdr or self.is_beta != monitor.is_beta:
            # Cmdr has changed - update settings
            if self.cmdr is not False:		# Don't notify on first run
                plug.notify_prefs_cmdr_changed(monitor.cmdr, monitor.is_beta)

            self.cmdr = monitor.cmdr
            self.is_beta = monitor.is_beta

        # Poll
        self.cmdrchanged_alarm = self.after(1000, self.cmdrchanged)

    def tabchanged(self, event: tk.Event) -> None:
        """Handle preferences active tab changing."""
        self.outvarchanged()

    def outvarchanged(self, event: Optional[tk.Event] = None) -> None:
        """Handle Output tab variable changes."""
        self.displaypath(self.outdir, self.outdir_entry)
        self.displaypath(self.logdir, self.logdir_entry)

        self.out_label['state'] = tk.NORMAL
        self.out_csv_button['state'] = tk.NORMAL
        self.out_td_button['state'] = tk.NORMAL
        self.out_ship_button['state'] = tk.NORMAL

    def filebrowse(self, title, pathvar):
        """
        Open a directory selection dialog.

        :param title: Title of the window
        :param pathvar: the path to start the dialog on
        """
        import tkinter.filedialog
        directory = tkinter.filedialog.askdirectory(
            parent=self,
            initialdir=expanduser(pathvar.get()),
            title=title,
            mustexist=tk.TRUE
        )

        if directory:
            pathvar.set(directory)
            self.outvarchanged()

    def displaypath(self, pathvar: tk.StringVar, entryfield: tk.Entry) -> None:
        """
        Display a path in a locked tk.Entry.

        :param pathvar: the path to display
        :param entryfield: the entry in which to display the path
        """
        # TODO: This is awful.
        entryfield['state'] = tk.NORMAL  # must be writable to update
        entryfield.delete(0, tk.END)
        if sys.platform == 'win32':
            start = len(config.home.split('\\')) if pathvar.get().lower().startswith(config.home.lower()) else 0
            display = []
            components = normpath(pathvar.get()).split('\\')
            buf = ctypes.create_unicode_buffer(MAX_PATH)
            pidsRes = ctypes.c_int()  # noqa: N806 # Windows convention
            for i in range(start, len(components)):
                try:
                    if (not SHGetLocalizedName('\\'.join(components[:i+1]), buf, MAX_PATH, ctypes.byref(pidsRes)) and
                            LoadString(ctypes.WinDLL(expandvars(buf.value))._handle, pidsRes.value, buf, MAX_PATH)):
                        display.append(buf.value)

                    else:
                        display.append(components[i])

                except Exception:
                    display.append(components[i])

            entryfield.insert(0, '\\'.join(display))

        #                                                   None if path doesn't exist
        else:
            if pathvar.get().startswith(config.home):
                entryfield.insert(0, '~' + pathvar.get()[len(config.home):])

            else:
                entryfield.insert(0, pathvar.get())

        entryfield['state'] = 'readonly'

    def logdir_reset(self) -> None:
        """Reset the log dir to the default."""
        if config.default_journal_dir_path:
            self.logdir.set(config.default_journal_dir)

        self.outvarchanged()

    def disable_autoappupdatecheckingame_changed(self) -> None:
        """Save out the auto update check in game config."""
        config.set('disable_autoappupdatecheckingame', self.disable_autoappupdatecheckingame.get())
        # If it's now False, re-enable WinSparkle ?  Need access to the AppWindow.updater variable to call down

    def alt_shipyard_open_changed(self) -> None:
        """Save out the status of the alt shipyard config."""
        config.set('use_alt_shipyard_open', self.alt_shipyard_open.get())

    def themecolorbrowse(self, index: int) -> None:
        """
        Show a color browser.

        :param index: Index of the color type, 0 for dark text, 1 for dark highlight
        """
        (_, color) = tkColorChooser.askcolor(
            self.theme_colors[index], title=self.theme_prompts[index], parent=self.parent
        )

        if color:
            self.theme_colors[index] = color
            self.themevarchanged()

    def themevarchanged(self) -> None:
        """Update theme examples."""
        self.theme_button_0['foreground'], self.theme_button_1['foreground'] = self.theme_colors

        if self.theme.get() == theme.THEME_DEFAULT:
            state = tk.DISABLED  # type: ignore

        else:
            state = tk.NORMAL  # type: ignore

        self.theme_label_0['state'] = state
        self.theme_label_1['state'] = state
        self.theme_button_0['state'] = state
        self.theme_button_1['state'] = state

    def hotkeystart(self, event: 'tk.Event[Any]') -> None:
        """Start listening for hotkeys."""
        event.widget.bind('<KeyPress>', self.hotkeylisten)
        event.widget.bind('<KeyRelease>', self.hotkeylisten)
        event.widget.delete(0, tk.END)
        hotkeymgr.acquire_start()

    def hotkeyend(self, event: 'tk.Event[Any]') -> None:
        """Stop listening for hotkeys."""
        event.widget.unbind('<KeyPress>')
        event.widget.unbind('<KeyRelease>')
        hotkeymgr.acquire_stop()  # in case focus was lost while in the middle of acquiring
        event.widget.delete(0, tk.END)
        self.hotkey_text.insert(
            0,
            # LANG: No hotkey/shortcut set
            hotkeymgr.display(self.hotkey_code, self.hotkey_mods) if self.hotkey_code else tr.tl('None'))

    def hotkeylisten(self, event: 'tk.Event[Any]') -> str:
        """
        Hotkey handler.

        :param event: tkinter event for the hotkey
        :return: "break" as a literal, to halt processing
        """
        good = hotkeymgr.fromevent(event)
        if good and isinstance(good, tuple):
            hotkey_code, hotkey_mods = good
            event.widget.delete(0, tk.END)
            event.widget.insert(0, hotkeymgr.display(hotkey_code, hotkey_mods))
            if hotkey_code:
                # done
                (self.hotkey_code, self.hotkey_mods) = (hotkey_code, hotkey_mods)
                self.hotkey_only_btn['state'] = tk.NORMAL
                self.hotkey_play_btn['state'] = tk.NORMAL
                self.hotkey_only_btn.focus()  # move to next widget - calls hotkeyend() implicitly

        else:
            if good is None: 	# clear
                (self.hotkey_code, self.hotkey_mods) = (0, 0)
            event.widget.delete(0, tk.END)

            if self.hotkey_code:
                event.widget.insert(0, hotkeymgr.display(self.hotkey_code, self.hotkey_mods))
                self.hotkey_only_btn['state'] = tk.NORMAL
                self.hotkey_play_btn['state'] = tk.NORMAL

            else:
                # LANG: No hotkey/shortcut set
                event.widget.insert(0, tr.tl('None'))
                self.hotkey_only_btn['state'] = tk.DISABLED
                self.hotkey_play_btn['state'] = tk.DISABLED

            self.hotkey_only_btn.focus()  # move to next widget - calls hotkeyend() implicitly

        return 'break'  # stops further processing - insertion, Tab traversal etc

    def apply(self) -> None:
        """Update the config with the options set on the dialog."""
        config.set('PrefsVersion', prefsVersion.stringToSerial(appversion_nobuild()))
        config.set(
            'output',
            (self.out_td.get() and config.OUT_MKT_TD) +
            (self.out_csv.get() and config.OUT_MKT_CSV) +
            (config.OUT_MKT_MANUAL if not self.out_auto.get() else 0) +
            (self.out_ship.get() and config.OUT_SHIP) +
            (config.get_int('output') & (
                config.OUT_EDDN_SEND_STATION_DATA | config.OUT_EDDN_SEND_NON_STATION | config.OUT_EDDN_DELAY
            ))
        )

        config.set(
            'outdir',
            join(config.home_path, self.outdir.get()[2:]) if self.outdir.get().startswith('~') else self.outdir.get()
        )

        logdir = self.logdir.get()
        if config.default_journal_dir_path and logdir.lower() == config.default_journal_dir.lower():
            config.set('journaldir', '')  # default location

        else:
            config.set('journaldir', logdir)

        config.set('capi_fleetcarrier', self.capi_fleetcarrier.get())

        if sys.platform == 'win32':
            config.set('hotkey_code', self.hotkey_code)
            config.set('hotkey_mods', self.hotkey_mods)
            config.set('hotkey_always', int(not self.hotkey_only.get()))
            config.set('hotkey_mute', int(not self.hotkey_play.get()))

        config.set('shipyard_provider', self.shipyard_provider.get())
        config.set('system_provider', self.system_provider.get())
        config.set('station_provider', self.station_provider.get())
        config.set('loglevel', self.select_loglevel.get())
        edmclogger.set_console_loglevel(self.select_loglevel.get())

        lang_codes = {v: k for k, v in self.languages.items()}  # Codes by name
        config.set('language', lang_codes.get(self.lang.get()) or '')  # or '' used here due to Default being None above
        tr.install(config.get_str('language', default=None))  # type: ignore # This sets self in weird ways.

        # Privacy options
        config.set('hide_private_group', self.hide_private_group.get())
        config.set('hide_multicrew_captain', self.hide_multicrew_captain.get())

        config.set('ui_scale', self.ui_scale.get())
        config.set('ui_transparency', self.transparency.get())
        config.set('always_ontop', self.always_ontop.get())
        config.set('minimize_system_tray', self.minimize_system_tray.get())
        config.set('theme', self.theme.get())
        config.set('dark_text', self.theme_colors[0])
        config.set('dark_highlight', self.theme_colors[1])
        theme.apply(self.parent)

        # Notify
        if self.callback:
            self.callback()

        plug.notify_prefs_changed(monitor.cmdr, monitor.is_beta)

        self._destroy()

    def _destroy(self) -> None:
        """widget.destroy wrapper that does some extra cleanup."""
        if self.cmdrchanged_alarm is not None:
            self.after_cancel(self.cmdrchanged_alarm)
            self.cmdrchanged_alarm = None

        self.parent.wm_attributes('-topmost', 1 if config.get_int('always_ontop') else 0)
        self.destroy()<|MERGE_RESOLUTION|>--- conflicted
+++ resolved
@@ -13,11 +13,7 @@
 from tkinter import colorchooser as tkColorChooser  # type: ignore # noqa: N812
 from tkinter import ttk
 from types import TracebackType
-<<<<<<< HEAD
-from typing import TYPE_CHECKING, Any, Callable, Optional, Type
-=======
 from typing import Any, Callable, Optional, Type
->>>>>>> 3e0d6e5b
 import myNotebook as nb  # noqa: N813
 import plug
 from config import appversion_nobuild, config
@@ -635,13 +631,8 @@
             ttk.Button(
                 config_frame,
                 # LANG: Label on button used to open a filesystem folder
-<<<<<<< HEAD
-                text=_('Open Log Folder'),  # Button that opens a folder in Explorer/Finder
+                text=tr.tl('Open Log Folder'),  # Button that opens a folder in Explorer/Finder
                 command=lambda: open_folder(self.logfile_loc)
-=======
-                text=tr.tl('Open Log Folder'),  # Button that opens a folder in Explorer/Finder
-                command=lambda: help_open_log_folder()
->>>>>>> 3e0d6e5b
             ).grid(column=2, padx=self.PADX, pady=0, sticky=tk.NSEW, row=cur_row)
 
         # Big spacer
@@ -901,13 +892,8 @@
             ttk.Button(
                 plugins_frame,
                 # LANG: Label on button used to open a filesystem folder
-<<<<<<< HEAD
-                text=_('Open'),  # Button that opens a folder in Explorer/Finder
+                text=tr.tl('Open'),  # Button that opens a folder in Explorer/Finder
                 command=lambda: open_folder(config.plugin_dir_path)
-=======
-                text=tr.tl('Open'),  # Button that opens a folder in Explorer/Finder
-                command=lambda: webbrowser.open(f'file:///{config.plugin_dir_path}')
->>>>>>> 3e0d6e5b
             ).grid(column=1, padx=self.PADX, pady=self.PADY, sticky=tk.N, row=cur_row)
 
         enabled_plugins = list(filter(lambda x: x.folder and x.module, plug.PLUGINS))
