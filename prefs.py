# -*- coding: utf-8 -*-
"""EDMC preferences library."""
from __future__ import annotations

import contextlib
import logging
from os.path import expandvars
from pathlib import Path
import subprocess
import sys
import tkinter as tk
import warnings
from os import system
from tkinter import colorchooser as tkColorChooser  # type: ignore # noqa: N812
from tkinter import ttk
from types import TracebackType
from typing import Any, Callable, Optional, Type
import myNotebook as nb  # noqa: N813
import plug
from config import appversion_nobuild, config
from EDMCLogging import edmclogger, get_main_logger
from hotkey import hotkeymgr
from l10n import translations as tr
from monitor import monitor
from theme import theme
from ttkHyperlinkLabel import HyperlinkLabel
logger = get_main_logger()


# TODO: Decouple this from platform as far as possible

###########################################################################
# Versioned preferences, so we know whether to set an 'on' default on
# 'new' preferences, or not.
###########################################################################

# May be imported by plugins

# DEPRECATED: Migrate to open_log_folder. Will remove in 6.0 or later.
def help_open_log_folder() -> None:
    """Open the folder logs are stored in."""
    warnings.warn('prefs.help_open_log_folder is deprecated, use open_log_folder instead. '
                  'This function will be removed in 6.0 or later', DeprecationWarning, stacklevel=2)
<<<<<<< HEAD
    open_folder(Path(tempfile.gettempdir()) / appname)
=======
    open_folder(pathlib.Path(config.app_dir_path / 'logs'))
>>>>>>> ac9b7b42


def open_folder(file: Path) -> None:
    """Open the given file in the OS file explorer."""
    if sys.platform.startswith('win'):
        # On Windows, use the "start" command to open the folder
        system(f'start "" "{file}"')
    elif sys.platform.startswith('linux'):
        # On Linux, use the "xdg-open" command to open the folder
        system(f'xdg-open "{file}"')


def help_open_system_profiler(parent) -> None:
    """Open the EDMC System Profiler."""
    profiler_path = config.respath_path
    try:
        if getattr(sys, 'frozen', False):
            profiler_path /= 'EDMCSystemProfiler.exe'
            subprocess.run(profiler_path, check=True)
        else:
            subprocess.run(['python', "EDMCSystemProfiler.py"], shell=True, check=True)
    except Exception as err:
        parent.status["text"] = tr.tl("Error in System Profiler")  # LANG: Catch & Record Profiler Errors
        logger.exception(err)


class PrefsVersion:
    """
    PrefsVersion contains versioned preferences.

    It allows new defaults to be set as they are added if they are found to be missing
    """

    versions = {
        '0.0.0.0': 1,
        '1.0.0.0': 2,
        '3.4.6.0': 3,
        '3.5.1.0': 4,
        # Only add new versions that add new Preferences
        # Should always match the last specific version, but only increment after you've added the new version.
        # Guess at it if anticipating a new version.
        'current': 4,
    }

    def __init__(self):
        return

    def stringToSerial(self, versionStr: str) -> int:  # noqa: N802, N803 # used in plugins
        """
        Convert a version string into a preferences version serial number.

        If the version string isn't known returns the 'current' (latest) serial number.

        :param versionStr:
        :return int:
        """
        if versionStr in self.versions:
            return self.versions[versionStr]

        return self.versions['current']

    def shouldSetDefaults(self, addedAfter: str, oldTest: bool = True) -> bool:  # noqa: N802,N803 # used in plugins
        """
        Whether or not defaults should be set if they were added after the specified version.

        :param addedAfter: The version after which these settings were added
        :param oldTest: Default, if we have no current settings version, defaults to True
        :raises ValueError: on serial number after the current latest
        :return: bool indicating the answer
        """
        # config.get('PrefsVersion') is the version preferences we last saved for
        pv = config.get_int('PrefsVersion')
        # If no PrefsVersion yet exists then return oldTest
        if not pv:
            return oldTest

        # Convert addedAfter to a version serial number
        if addedAfter not in self.versions:
            # Assume it was added at the start
            aa = 1

        else:
            aa = self.versions[addedAfter]
            # Sanity check, if something was added after then current should be greater
            if aa >= self.versions['current']:
                raise ValueError(
                    'ERROR: Call to prefs.py:PrefsVersion.shouldSetDefaults() with '
                    '"addedAfter" >= current latest in "versions" table.'
                    '  You probably need to increase "current" serial number.'
                )

        # If this preference was added after the saved PrefsVersion we should set defaults
        if aa >= pv:
            return True

        return False


prefsVersion = PrefsVersion()  # noqa: N816 # Cannot rename as used in plugins


class AutoInc(contextlib.AbstractContextManager):
    """
    Autoinc is a self incrementing int.

    As a context manager, it increments on enter, and does nothing on exit.
    """

    def __init__(self, start: int = 0, step: int = 1) -> None:
        self.current = start
        self.step = step

    def get(self, increment=True) -> int:
        """
        Get the current integer, optionally incrementing it.

        :param increment: whether or not to increment the stored value, defaults to True
        :return: the current value
        """
        current = self.current
        if increment:
            self.current += self.step

        return current

    def __enter__(self):
        """
        Increments once, alias to .get.

        :return: the current value
        """
        return self.get()

    def __exit__(
        self,
        exc_type: Optional[Type[BaseException]], exc_value: Optional[BaseException], traceback: Optional[TracebackType]
    ) -> Optional[bool]:
        """Do nothing."""
        return None


if sys.platform == 'win32':
    import ctypes
    import winreg
    from ctypes.wintypes import HINSTANCE, HWND, LPCWSTR, LPWSTR, MAX_PATH, POINT, RECT, SIZE, UINT
    is_wine = False
    try:
        WINE_REGISTRY_KEY = r'HKEY_LOCAL_MACHINE\Software\Wine'
        reg = winreg.ConnectRegistry(None, winreg.HKEY_LOCAL_MACHINE)
        winreg.OpenKey(reg, WINE_REGISTRY_KEY)
        is_wine = True

    except OSError:  # Assumed to be 'path not found', i.e. not-wine
        pass

    CalculatePopupWindowPosition = None
    if not is_wine:
        try:
            CalculatePopupWindowPosition = ctypes.windll.user32.CalculatePopupWindowPosition

        except AttributeError as e:
            logger.error(
                'win32 and not is_wine, but ctypes.windll.user32.CalculatePopupWindowPosition invalid',
                exc_info=e
            )

        else:
            CalculatePopupWindowPosition.argtypes = [
                ctypes.POINTER(POINT),
                ctypes.POINTER(SIZE),
                UINT,
                ctypes.POINTER(RECT),
                ctypes.POINTER(RECT)
            ]

            GetParent = ctypes.windll.user32.GetParent
            GetParent.argtypes = [HWND]
            GetWindowRect = ctypes.windll.user32.GetWindowRect
            GetWindowRect.argtypes = [HWND, ctypes.POINTER(RECT)]

    SHGetLocalizedName = ctypes.windll.shell32.SHGetLocalizedName
    SHGetLocalizedName.argtypes = [LPCWSTR, LPWSTR, UINT, ctypes.POINTER(ctypes.c_int)]

    LoadString = ctypes.windll.user32.LoadStringW
    LoadString.argtypes = [HINSTANCE, UINT, LPWSTR, ctypes.c_int]


class PreferencesDialog(tk.Toplevel):
    """The EDMC preferences dialog."""

    def __init__(self, parent: tk.Tk, callback: Optional[Callable]):
        super().__init__(parent)

        self.parent = parent
        self.callback = callback
        self.req_restart = False
        # LANG: File > Settings (macOS)
        self.title(tr.tl('Settings'))

        if parent.winfo_viewable():
            self.transient(parent)

        # Position over parent
        self.geometry(f'+{parent.winfo_rootx()}+{parent.winfo_rooty()}')

        # Remove decoration
        if sys.platform == 'win32':
            self.attributes('-toolwindow', tk.TRUE)

        # Allow the window to be resizable
        self.resizable(tk.TRUE, tk.TRUE)

        self.cmdr: str | bool | None = False  # Note if Cmdr changes in the Journal
        self.is_beta: bool = False  # Note if Beta status changes in the Journal
        self.cmdrchanged_alarm: Optional[str] = None  # This stores an ID that can be used to cancel a scheduled call

        # Set up the main frame
        frame = ttk.Frame(self)
        frame.grid(sticky=tk.NSEW)
        self.columnconfigure(0, weight=1)
        self.rowconfigure(0, weight=1)
        frame.columnconfigure(0, weight=1)
        frame.rowconfigure(0, weight=1)
        frame.rowconfigure(1, weight=0)

        notebook: nb.Notebook = nb.Notebook(frame)
        notebook.bind('<<NotebookTabChanged>>', self.tabchanged)  # Recompute on tab change

        self.PADX = 10
        self.BUTTONX = 12  # indent Checkbuttons and Radiobuttons
        self.LISTX = 25  # indent listed items
        self.PADY = 1  # close spacing
        self.BOXY = 2  # box spacing
        self.SEPY = 10  # separator line spacing

        # Set up different tabs
        self.__setup_config_tab(notebook)
        self.__setup_appearance_tab(notebook)
        self.__setup_output_tab(notebook)
        self.__setup_privacy_tab(notebook)
        self.__setup_plugin_tab(notebook)
        self.__setup_plugin_tabs(notebook)

        # Set up the button frame
        buttonframe = ttk.Frame(frame)
        buttonframe.grid(padx=self.PADX, pady=self.PADX, sticky=tk.NSEW)
        buttonframe.columnconfigure(0, weight=1)
        ttk.Label(buttonframe).grid(row=0, column=0)  # spacer
        # LANG: 'OK' button on Settings/Preferences window
        button = ttk.Button(buttonframe, text=tr.tl('OK'), command=self.apply)
        button.grid(row=0, column=1, sticky=tk.E)
        button.bind("<Return>", lambda event: self.apply())
        self.protocol("WM_DELETE_WINDOW", self._destroy)

        # FIXME: Why are these being called when *creating* the Settings window?
        # Selectively disable buttons depending on output settings
        self.cmdrchanged()
        self.themevarchanged()

        # disable hotkey for the duration
        hotkeymgr.unregister()

        # wait for window to appear on screen before calling grab_set
        self.parent.update_idletasks()
        self.parent.wm_attributes('-topmost', 0)  # needed for dialog to appear on top of parent on Linux
        self.wait_visibility()
        self.grab_set()

        # Ensure fully on-screen
        if sys.platform == 'win32' and CalculatePopupWindowPosition:
            position = RECT()
            GetWindowRect(GetParent(self.winfo_id()), position)
            if CalculatePopupWindowPosition(
                POINT(parent.winfo_rootx(), parent.winfo_rooty()),
                SIZE(position.right - position.left, position.bottom - position.top),  # type: ignore
                0x10000, None, position
            ):
                self.geometry(f"+{position.left}+{position.top}")

        # Set Log Directory
<<<<<<< HEAD
        self.logfile_loc = Path(tempfile.gettempdir()) / appname
=======
        self.logfile_loc = pathlib.Path(config.app_dir_path / 'logs')
>>>>>>> ac9b7b42

        # Set minimum size to prevent content cut-off
        self.update_idletasks()  # Update "requested size" from geometry manager
        min_width = self.winfo_reqwidth()
        min_height = self.winfo_reqheight()
        self.wm_minsize(min_width, min_height)

    def __setup_output_tab(self, root_notebook: ttk.Notebook) -> None:
        output_frame = nb.Frame(root_notebook)
        output_frame.columnconfigure(0, weight=1)

        if prefsVersion.shouldSetDefaults('0.0.0.0', not bool(config.get_int('output'))):
            output = config.OUT_SHIP  # default settings

        else:
            output = config.get_int('output')

        row = AutoInc(start=0)

        # LANG: Settings > Output - choosing what data to save to files
        self.out_label = nb.Label(output_frame, text=tr.tl('Please choose what data to save'))
        self.out_label.grid(columnspan=2, padx=self.PADX, pady=self.PADY, sticky=tk.W, row=row.get())

        self.out_csv = tk.IntVar(value=1 if (output & config.OUT_MKT_CSV) else 0)
        self.out_csv_button = nb.Checkbutton(
            output_frame,
            text=tr.tl('Market data in CSV format file'),  # LANG: Settings > Output option
            variable=self.out_csv,
            command=self.outvarchanged
        )
        self.out_csv_button.grid(columnspan=2, padx=self.BUTTONX, pady=self.PADY, sticky=tk.W, row=row.get())

        self.out_td = tk.IntVar(value=1 if (output & config.OUT_MKT_TD) else 0)
        self.out_td_button = nb.Checkbutton(
            output_frame,
            text=tr.tl('Market data in Trade Dangerous format file'),  # LANG: Settings > Output option
            variable=self.out_td,
            command=self.outvarchanged
        )
        self.out_td_button.grid(columnspan=2, padx=self.BUTTONX, pady=self.PADY, sticky=tk.W, row=row.get())
        self.out_ship = tk.IntVar(value=1 if (output & config.OUT_SHIP) else 0)

        # Output setting
        self.out_ship_button = nb.Checkbutton(
            output_frame,
            text=tr.tl('Ship loadout'),  # LANG: Settings > Output option
            variable=self.out_ship,
            command=self.outvarchanged
        )
        self.out_ship_button.grid(columnspan=2, padx=self.BUTTONX, pady=self.PADY, sticky=tk.W, row=row.get())
        self.out_auto = tk.IntVar(value=0 if output & config.OUT_MKT_MANUAL else 1)  # inverted

        # Output setting
        self.out_auto_button = nb.Checkbutton(
            output_frame,
            text=tr.tl('Automatically update on docking'),  # LANG: Settings > Output option
            variable=self.out_auto,
            command=self.outvarchanged
        )
        self.out_auto_button.grid(columnspan=2, padx=self.BUTTONX, pady=self.PADY, sticky=tk.W, row=row.get())

        self.outdir = tk.StringVar()
        self.outdir.set(str(config.get_str('outdir')))
        # LANG: Settings > Output - Label for "where files are located"
        self.outdir_label = nb.Label(output_frame, text=tr.tl('File location')+':')  # Section heading in settings
        # Type ignored due to incorrect type annotation. a 2 tuple does padding for each side
        self.outdir_label.grid(padx=self.PADX, pady=self.PADY, sticky=tk.W, row=row.get())  # type: ignore

        self.outdir_entry = ttk.Entry(output_frame, takefocus=False)
        self.outdir_entry.grid(columnspan=2, padx=self.PADX, pady=self.BOXY, sticky=tk.EW, row=row.get())

        text = tr.tl('Browse...')  # LANG: NOT-macOS Settings - files location selection button

        self.outbutton = ttk.Button(
            output_frame,
            text=text,
            # Technically this is different from the label in Settings > Output, as *this* is used
            # as the title of the popup folder selection window.
            # LANG: Settings > Output - Label for "where files are located"
            command=lambda: self.filebrowse(tr.tl('File location'), self.outdir)
        )
        self.outbutton.grid(column=1, padx=self.PADX, pady=self.PADY, sticky=tk.EW, row=row.get())

        # LANG: Label for 'Output' Settings/Preferences tab
        root_notebook.add(output_frame, text=tr.tl('Output'))  # Tab heading in settings

    def __setup_plugin_tabs(self, notebook: ttk.Notebook) -> None:
        for plugin in plug.PLUGINS:
            plugin_frame = plugin.get_prefs(notebook, monitor.cmdr, monitor.is_beta)
            if plugin_frame:
                notebook.add(plugin_frame, text=plugin.name)

    def __setup_config_tab(self, notebook: ttk.Notebook) -> None:  # noqa: CCR001
        config_frame = nb.Frame(notebook)
        config_frame.columnconfigure(1, weight=1)
        row = AutoInc(start=0)

        self.logdir = tk.StringVar()
        default = config.default_journal_dir if config.default_journal_dir_path is not None else ''
        logdir = config.get_str('journaldir')
        if logdir is None or logdir == '':
            logdir = default

        self.logdir.set(logdir)
        self.logdir_entry = ttk.Entry(config_frame, takefocus=False)

        # Location of the Journal files
        nb.Label(
            config_frame,
            # LANG: Settings > Configuration - Label for Journal files location
            text=tr.tl('E:D journal file location')+':'
        ).grid(columnspan=4, padx=self.PADX, pady=self.PADY, sticky=tk.W, row=row.get())

        self.logdir_entry.grid(columnspan=4, padx=self.PADX, pady=self.BOXY, sticky=tk.EW, row=row.get())

        text = tr.tl('Browse...')  # LANG: NOT-macOS Setting - files location selection button

        with row as cur_row:
            self.logbutton = ttk.Button(
                config_frame,
                text=text,
                # LANG: Settings > Configuration - Label for Journal files location
                command=lambda: self.filebrowse(tr.tl('E:D journal file location'), self.logdir)
            )
            self.logbutton.grid(column=3, padx=self.PADX, pady=self.PADY, sticky=tk.EW, row=cur_row)

            if config.default_journal_dir_path:
                # Appearance theme and language setting
                ttk.Button(
                    config_frame,
                    # LANG: Settings > Configuration - Label on 'reset journal files location to default' button
                    text=tr.tl('Default'),
                    command=self.logdir_reset,
                    state=tk.NORMAL if config.get_str('journaldir') else tk.DISABLED
                ).grid(column=2, padx=self.PADX, pady=self.PADY, sticky=tk.EW, row=cur_row)

        # CAPI settings
        self.capi_fleetcarrier = tk.BooleanVar(value=config.get_bool('capi_fleetcarrier'))

        ttk.Separator(config_frame, orient=tk.HORIZONTAL).grid(
                columnspan=4, padx=self.PADX, pady=self.SEPY, sticky=tk.EW, row=row.get()
            )

        nb.Label(
                config_frame,
                text=tr.tl('CAPI Settings')  # LANG: Settings > Configuration - Label for CAPI section
            ).grid(padx=self.PADX, pady=self.PADY, sticky=tk.W, row=row.get())

        nb.Checkbutton(
                config_frame,
                # LANG: Configuration - Enable or disable the Fleet Carrier CAPI calls
                text=tr.tl('Enable Fleet Carrier CAPI Queries'),
                variable=self.capi_fleetcarrier
            ).grid(columnspan=4, padx=self.BUTTONX, pady=self.PADY, sticky=tk.W, row=row.get())

        if sys.platform == 'win32':
            ttk.Separator(config_frame, orient=tk.HORIZONTAL).grid(
                columnspan=4, padx=self.PADX, pady=self.SEPY, sticky=tk.EW, row=row.get()
            )

            self.hotkey_code = config.get_int('hotkey_code')
            self.hotkey_mods = config.get_int('hotkey_mods')
            self.hotkey_only = tk.IntVar(value=not config.get_int('hotkey_always'))
            self.hotkey_play = tk.IntVar(value=not config.get_int('hotkey_mute'))
            with row as cur_row:
                nb.Label(
                    config_frame,
                    text=tr.tl('Hotkey')  # LANG: Hotkey/Shortcut settings prompt on Windows
                ).grid(padx=self.PADX, pady=self.PADY, sticky=tk.W, row=cur_row)

                self.hotkey_text = ttk.Entry(config_frame, width=30, justify=tk.CENTER)
                self.hotkey_text.insert(
                    0,
                    # No hotkey/shortcut currently defined
                    # TODO: display Only shows up on windows
                    # LANG: No hotkey/shortcut set
                    hotkeymgr.display(self.hotkey_code, self.hotkey_mods) if self.hotkey_code else tr.tl('None')
                )

                self.hotkey_text.bind('<FocusIn>', self.hotkeystart)
                self.hotkey_text.bind('<FocusOut>', self.hotkeyend)
                self.hotkey_text.grid(column=1, columnspan=2, pady=self.BOXY, sticky=tk.W, row=cur_row)

                # Hotkey/Shortcut setting
                self.hotkey_only_btn = nb.Checkbutton(
                    config_frame,
                    # LANG: Configuration - Act on hotkey only when ED is in foreground
                    text=tr.tl('Only when Elite: Dangerous is the active app'),
                    variable=self.hotkey_only,
                    state=tk.NORMAL if self.hotkey_code else tk.DISABLED
                )

                self.hotkey_only_btn.grid(columnspan=4, padx=self.BUTTONX, pady=self.PADY, sticky=tk.W, row=row.get())

                # Hotkey/Shortcut setting
                self.hotkey_play_btn = nb.Checkbutton(
                    config_frame,
                    # LANG: Configuration - play sound when hotkey used
                    text=tr.tl('Play sound'),
                    variable=self.hotkey_play,
                    state=tk.NORMAL if self.hotkey_code else tk.DISABLED
                )

                self.hotkey_play_btn.grid(columnspan=4, padx=self.BUTTONX, pady=self.PADY, sticky=tk.W, row=row.get())

        # Options to select the Update Path and Disable Automatic Checks For Updates whilst in-game
        ttk.Separator(config_frame, orient=tk.HORIZONTAL).grid(
            columnspan=4, padx=self.PADX, pady=self.SEPY, sticky=tk.EW, row=row.get()
        )

        with row as curr_row:
            nb.Label(config_frame, text=tr.tl('Update Track')).grid(  # LANG: Select the Update Track (Beta, Stable)
                padx=self.PADX, pady=self.PADY, sticky=tk.W, row=curr_row
            )
            self.curr_update_track = "Beta" if config.get_bool('beta_optin') else "Stable"
            self.update_paths = tk.StringVar(value=self.curr_update_track)

            update_paths = [
                tr.tl("Stable"),  # LANG: Stable Version of EDMC
                tr.tl("Beta")  # LANG: Beta Version of EDMC
            ]
            self.update_track = nb.OptionMenu(
                config_frame, self.update_paths, self.update_paths.get(), *update_paths
            )

            self.update_track.configure(width=15)
            self.update_track.grid(column=1, pady=self.BOXY, padx=self.PADX, sticky=tk.W, row=curr_row)

        self.disable_autoappupdatecheckingame = tk.IntVar(value=config.get_int('disable_autoappupdatecheckingame'))
        self.disable_autoappupdatecheckingame_btn = nb.Checkbutton(
            config_frame,
            # LANG: Configuration - disable checks for app updates when in-game
            text=tr.tl('Disable Automatic Application Updates Check when in-game'),
            variable=self.disable_autoappupdatecheckingame,
            command=self.disable_autoappupdatecheckingame_changed
        )

        self.disable_autoappupdatecheckingame_btn.grid(
            columnspan=4, padx=self.BUTTONX, pady=self.PADY, sticky=tk.W, row=row.get()
        )

        ttk.Separator(config_frame, orient=tk.HORIZONTAL).grid(
            columnspan=4, padx=self.PADX, pady=self.SEPY, sticky=tk.EW, row=row.get()
        )

        # Settings prompt for preferred ship loadout, system and station info websites
        # LANG: Label for preferred shipyard, system and station 'providers'
        nb.Label(config_frame, text=tr.tl('Preferred websites')).grid(
            columnspan=4, padx=self.PADX, pady=self.PADY, sticky=tk.W, row=row.get()
        )

        with row as cur_row:
            shipyard_provider = config.get_str('shipyard_provider')
            self.shipyard_provider = tk.StringVar(
                value=str(shipyard_provider if shipyard_provider in plug.provides('shipyard_url') else 'EDSY')
            )
            # Setting to decide which ship outfitting website to link to - either E:D Shipyard or Coriolis
            # LANG: Label for Shipyard provider selection
            nb.Label(config_frame, text=tr.tl('Shipyard')).grid(
                padx=self.PADX, pady=self.PADY, sticky=tk.W, row=cur_row
            )
            self.shipyard_button = nb.OptionMenu(
                config_frame, self.shipyard_provider, self.shipyard_provider.get(), *plug.provides('shipyard_url')
            )

            self.shipyard_button.configure(width=15)
            self.shipyard_button.grid(column=1, pady=self.BOXY, sticky=tk.W, row=cur_row)
            # Option for alternate URL opening
            self.alt_shipyard_open = tk.IntVar(value=config.get_int('use_alt_shipyard_open'))
            self.alt_shipyard_open_btn = nb.Checkbutton(
                config_frame,
                # LANG: Label for checkbox to utilise alternative Coriolis URL method
                text=tr.tl('Use alternate URL method'),
                variable=self.alt_shipyard_open,
                command=self.alt_shipyard_open_changed,
            )

            self.alt_shipyard_open_btn.grid(column=2, padx=self.PADX, pady=self.PADY, sticky=tk.W, row=cur_row)

        with row as cur_row:
            system_provider = config.get_str('system_provider')
            self.system_provider = tk.StringVar(
                value=str(system_provider if system_provider in plug.provides('system_url') else 'EDSM')
            )

            # LANG: Configuration - Label for selection of 'System' provider website
            nb.Label(config_frame, text=tr.tl('System')).grid(padx=self.PADX, pady=self.PADY, sticky=tk.W, row=cur_row)
            self.system_button = nb.OptionMenu(
                config_frame,
                self.system_provider,
                self.system_provider.get(),
                *plug.provides('system_url')
            )

            self.system_button.configure(width=15)
            self.system_button.grid(column=1, pady=self.BOXY, sticky=tk.W, row=cur_row)

        with row as cur_row:
            station_provider = config.get_str('station_provider')
            self.station_provider = tk.StringVar(
                value=str(station_provider if station_provider in plug.provides('station_url') else 'EDSM')
            )

            # LANG: Configuration - Label for selection of 'Station' provider website
            nb.Label(config_frame, text=tr.tl('Station')).grid(padx=self.PADX, pady=self.PADY, sticky=tk.W, row=cur_row)
            self.station_button = nb.OptionMenu(
                config_frame,
                self.station_provider,
                self.station_provider.get(),
                *plug.provides('station_url')
            )

            self.station_button.configure(width=15)
            self.station_button.grid(column=1, pady=self.BOXY, sticky=tk.W, row=cur_row)

        # Set loglevel
        ttk.Separator(config_frame, orient=tk.HORIZONTAL).grid(
            columnspan=4, padx=self.PADX, pady=self.SEPY, sticky=tk.EW, row=row.get()
        )

        with row as cur_row:
            # Set the current loglevel
            nb.Label(
                config_frame,
                # LANG: Configuration - Label for selection of Log Level
                text=tr.tl('Log Level')
            ).grid(padx=self.PADX, pady=self.PADY, sticky=tk.W, row=cur_row)

            current_loglevel = config.get_str('loglevel')
            if not current_loglevel:
                current_loglevel = logging.getLevelName(logging.INFO)

            self.select_loglevel = tk.StringVar(value=str(current_loglevel))
            loglevels = list(
                map(logging.getLevelName, (
                    logging.CRITICAL, logging.ERROR, logging.WARNING, logging.INFO, logging.DEBUG
                ))
            )

            self.loglevel_dropdown = nb.OptionMenu(
                config_frame,
                self.select_loglevel,
                self.select_loglevel.get(),
                *loglevels
            )

            self.loglevel_dropdown.configure(width=15)
            self.loglevel_dropdown.grid(column=1, pady=self.BOXY, sticky=tk.W, row=cur_row)

            ttk.Button(
                config_frame,
                # LANG: Label on button used to open a filesystem folder
                text=tr.tl('Open Log Folder'),  # Button that opens a folder in Explorer/Finder
                command=lambda: open_folder(self.logfile_loc)
            ).grid(column=2, padx=self.PADX, pady=0, sticky=tk.NSEW, row=cur_row)

        # Big spacer
        nb.Label(config_frame).grid(sticky=tk.W, row=row.get())

        # LANG: Label for 'Configuration' tab in Settings
        notebook.add(config_frame, text=tr.tl('Configuration'))

    def __setup_privacy_tab(self, notebook: ttk.Notebook) -> None:
        privacy_frame = nb.Frame(notebook)
        self.hide_multicrew_captain = tk.BooleanVar(value=config.get_bool('hide_multicrew_captain', default=False))
        self.hide_private_group = tk.BooleanVar(value=config.get_bool('hide_private_group', default=False))
        row = AutoInc(start=0)

        # LANG: UI elements privacy section header in privacy tab of preferences
        nb.Label(privacy_frame, text=tr.tl('Main UI privacy options')).grid(
            row=row.get(), column=0, sticky=tk.W, padx=self.PADX, pady=self.PADY
        )

        nb.Checkbutton(
            # LANG: Hide private group owner name from UI checkbox
            privacy_frame, text=tr.tl('Hide private group name in UI'),
            variable=self.hide_private_group
        ).grid(row=row.get(), column=0, padx=self.BUTTONX, pady=self.PADY, sticky=tk.W)
        nb.Checkbutton(
            # LANG: Hide multicrew captain name from main UI checkbox
            privacy_frame, text=tr.tl('Hide multi-crew captain name'),
            variable=self.hide_multicrew_captain
        ).grid(row=row.get(), column=0, padx=self.BUTTONX, pady=self.PADY, sticky=tk.W)

        notebook.add(privacy_frame, text=tr.tl('Privacy'))  # LANG: Preferences privacy tab title

    def __setup_appearance_tab(self, notebook: ttk.Notebook) -> None:
        self.languages = tr.available_names()
        # Appearance theme and language setting
        # LANG: The system default language choice in Settings > Appearance
        self.lang = tk.StringVar(value=self.languages.get(config.get_str('language'), tr.tl('Default')))
        self.always_ontop = tk.BooleanVar(value=bool(config.get_int('always_ontop')))
        self.minimize_system_tray = tk.BooleanVar(value=config.get_bool('minimize_system_tray'))
        self.theme = tk.IntVar(value=config.get_int('theme'))
        self.theme_colors = [config.get_str('dark_text'), config.get_str('dark_highlight')]
        self.theme_prompts = [
            # LANG: Label for Settings > Appeareance > selection of 'normal' text colour
            tr.tl('Normal text'),		# Dark theme color setting
            # LANG: Label for Settings > Appeareance > selection of 'highlightes' text colour
            tr.tl('Highlighted text'),  # Dark theme color setting
        ]

        row = AutoInc(start=0)

        appearance_frame = nb.Frame(notebook)
        appearance_frame.columnconfigure(2, weight=1)
        with row as cur_row:
            # LANG: Appearance - Label for selection of application display language
            nb.Label(appearance_frame, text=tr.tl('Language')).grid(
                padx=self.PADX, pady=self.PADY, sticky=tk.W, row=cur_row
            )
            self.lang_button = nb.OptionMenu(appearance_frame, self.lang, self.lang.get(), *self.languages.values())
            self.lang_button.grid(column=1, columnspan=2, padx=0, pady=self.BOXY, sticky=tk.W, row=cur_row)

        ttk.Separator(appearance_frame, orient=tk.HORIZONTAL).grid(
            columnspan=4, padx=self.PADX, pady=self.SEPY, sticky=tk.EW, row=row.get()
        )

        # Appearance setting
        # LANG: Label for Settings > Appearance > Theme selection
        nb.Label(appearance_frame, text=tr.tl('Theme')).grid(
            columnspan=3, padx=self.PADX, pady=self.PADY, sticky=tk.W, row=row.get()
        )

        # Appearance theme and language setting
        nb.Radiobutton(
            # LANG: Label for 'Default' theme radio button
            appearance_frame, text=tr.tl('Default'), variable=self.theme,
            value=theme.THEME_DEFAULT, command=self.themevarchanged
        ).grid(columnspan=3, padx=self.BUTTONX, pady=self.PADY, sticky=tk.W, row=row.get())

        # Appearance theme setting
        nb.Radiobutton(
            # LANG: Label for 'Dark' theme radio button
            appearance_frame, text=tr.tl('Dark'), variable=self.theme,
            value=theme.THEME_DARK, command=self.themevarchanged
        ).grid(columnspan=3, padx=self.BUTTONX, pady=self.PADY, sticky=tk.W, row=row.get())

        if sys.platform == 'win32':
            nb.Radiobutton(
                appearance_frame,
                # LANG: Label for 'Transparent' theme radio button
                text=tr.tl('Transparent'),  # Appearance theme setting
                variable=self.theme,
                value=theme.THEME_TRANSPARENT,
                command=self.themevarchanged
            ).grid(columnspan=3, padx=self.BUTTONX, pady=self.PADY, sticky=tk.W, row=row.get())

        with row as cur_row:
            self.theme_label_0 = nb.Label(appearance_frame, text=self.theme_prompts[0])
            self.theme_label_0.grid(padx=self.PADX, pady=self.PADY, sticky=tk.W, row=cur_row)

            # Main window
            self.theme_button_0 = tk.Button(
                appearance_frame,
                # LANG: Appearance - Example 'Normal' text
                text=tr.tl('Station'),
                background='grey4',
                command=lambda: self.themecolorbrowse(0)
            )

            self.theme_button_0.grid(column=1, padx=0, pady=self.BOXY, sticky=tk.NSEW, row=cur_row)

        with row as cur_row:
            self.theme_label_1 = nb.Label(appearance_frame, text=self.theme_prompts[1])
            self.theme_label_1.grid(padx=self.PADX, pady=self.PADY, sticky=tk.W, row=cur_row)
            self.theme_button_1 = tk.Button(
                appearance_frame,
                text='  Hutton Orbital  ',  # Do not translate
                background='grey4',
                command=lambda: self.themecolorbrowse(1)
            )

            self.theme_button_1.grid(column=1, padx=0, pady=self.BOXY, sticky=tk.NSEW, row=cur_row)

        # UI Scaling
        """
        The provided UI Scale setting is a percentage value relative to the
        tk-scaling setting on startup.

        So, if at startup we find tk-scaling is 1.33 and have a user setting
        of 200 we'll end up setting 2.66 as the tk-scaling value.
        """
        ttk.Separator(appearance_frame, orient=tk.HORIZONTAL).grid(
            columnspan=4, padx=self.PADX, pady=self.SEPY, sticky=tk.EW, row=row.get()
        )
        with row as cur_row:
            # LANG: Appearance - Label for selection of UI scaling
            nb.Label(appearance_frame, text=tr.tl('UI Scale Percentage')).grid(
                padx=self.PADX, pady=self.PADY, sticky=tk.W, row=cur_row
            )

            self.ui_scale = tk.IntVar()
            self.ui_scale.set(config.get_int('ui_scale'))
            self.uiscale_bar = tk.Scale(
                appearance_frame,
                variable=self.ui_scale,  # type: ignore # TODO: intvar, but annotated as DoubleVar
                orient=tk.HORIZONTAL,
                length=300 * (float(theme.startup_ui_scale) / 100.0 * theme.default_ui_scale),  # type: ignore # runtime
                from_=0,
                to=400,
                tickinterval=50,
                resolution=10,
            )

            self.uiscale_bar.grid(column=1, padx=0, pady=self.BOXY, sticky=tk.W, row=cur_row)
            self.ui_scaling_defaultis = nb.Label(
                appearance_frame,
                # LANG: Appearance - Help/hint text for UI scaling selection
                text=tr.tl('100 means Default{CR}Restart Required for{CR}changes to take effect!')
            ).grid(column=3, padx=self.PADX, pady=self.PADY, sticky=tk.E, row=cur_row)

        # Transparency slider
        ttk.Separator(appearance_frame, orient=tk.HORIZONTAL).grid(
            columnspan=4, padx=self.PADX, pady=self.SEPY, sticky=tk.EW, row=row.get()
        )

        with row as cur_row:
            # LANG: Appearance - Label for selection of main window transparency
            nb.Label(appearance_frame, text=tr.tl("Main window transparency")).grid(
                padx=self.PADX, pady=self.PADY, sticky=tk.W, row=cur_row
            )
            self.transparency = tk.IntVar()
            self.transparency.set(config.get_int('ui_transparency') or 100)  # Default to 100 for users
            self.transparency_bar = tk.Scale(
                appearance_frame,
                variable=self.transparency,  # type: ignore # Its accepted as an intvar
                orient=tk.HORIZONTAL,
                length=300 * (float(theme.startup_ui_scale) / 100.0 * theme.default_ui_scale),  # type: ignore # runtime
                from_=100,
                to=5,
                tickinterval=10,
                resolution=5,
                command=lambda _: self.parent.wm_attributes("-alpha", self.transparency.get() / 100)
            )

            nb.Label(
                appearance_frame,
                # LANG: Appearance - Help/hint text for Main window transparency selection
                text=tr.tl(
                    "100 means fully opaque.{CR}"
                    "Window is updated in real time"
                ).format(CR='\n')
            ).grid(
                column=3,
                padx=self.PADX,
                pady=self.PADY,
                sticky=tk.E,
                row=cur_row
            )

            self.transparency_bar.grid(column=1, padx=0, pady=self.BOXY, sticky=tk.W, row=cur_row)

        # Always on top
        ttk.Separator(appearance_frame, orient=tk.HORIZONTAL).grid(
            columnspan=4, padx=self.PADX, pady=self.SEPY, sticky=tk.EW, row=row.get()
        )

        self.ontop_button = nb.Checkbutton(
            appearance_frame,
            # LANG: Appearance - Label for checkbox to select if application always on top
            text=tr.tl('Always on top'),
            variable=self.always_ontop,
            command=self.themevarchanged
        )
        self.ontop_button.grid(
            columnspan=3, padx=self.BUTTONX, pady=self.PADY, sticky=tk.W, row=row.get()
        )  # Appearance setting

        if sys.platform == 'win32':
            nb.Checkbutton(
                appearance_frame,
                # LANG: Appearance option for Windows "minimize to system tray"
                text=tr.tl('Minimize to system tray'),
                variable=self.minimize_system_tray,
                command=self.themevarchanged
            ).grid(columnspan=3, padx=self.BUTTONX, pady=self.PADY, sticky=tk.W, row=row.get())  # Appearance setting

        nb.Label(appearance_frame).grid(sticky=tk.W)  # big spacer

        # LANG: Label for Settings > Appearance tab
        notebook.add(appearance_frame, text=tr.tl('Appearance'))  # Tab heading in settings

    def __setup_plugin_tab(self, notebook: ttk.Notebook) -> None:  # noqa: CCR001
        # Plugin settings and info
        plugins_frame = nb.Frame(notebook)
        plugins_frame.columnconfigure(0, weight=1)
        row = AutoInc(start=0)
        self.plugdir = tk.StringVar()
        self.plugdir.set(str(config.get_str('plugin_dir')))
        # LANG: Label for location of third-party plugins folder
        self.plugdir_label = nb.Label(plugins_frame, text=tr.tl('Plugins folder') + ':')
        self.plugdir_label.grid(padx=self.PADX, pady=self.PADY, sticky=tk.W, row=row.get())
        self.plugdir_entry = ttk.Entry(plugins_frame, takefocus=False,
                                       textvariable=self.plugdir)  # Link StringVar to Entry widget
        self.plugdir_entry.grid(columnspan=4, padx=self.PADX, pady=self.BOXY, sticky=tk.EW, row=row.get())
        with row as cur_row:
            nb.Label(
                plugins_frame,
                # Help text in settings
                # LANG: Tip/label about how to disable plugins
                text=tr.tl(
                    "Tip: You can disable a plugin by{CR}adding '{EXT}' to its folder name").format(EXT='.disabled')
            ).grid(columnspan=1, padx=self.PADX, pady=self.PADY, sticky=tk.EW, row=cur_row)

            # Open Plugin Folder Button
            self.open_plug_folder_btn = ttk.Button(
                plugins_frame,
                # LANG: Label on button used to open the Plugin Folder
                text=tr.tl('Open Plugins Folder'),
                command=lambda: open_folder(config.plugin_dir_path)
            )
            self.open_plug_folder_btn.grid(column=1, padx=self.PADX, pady=self.PADY, sticky=tk.EW, row=cur_row)

            # Browse Button
            text = tr.tl('Browse...')  # LANG: NOT-macOS Settings - files location selection button
            self.plugbutton = ttk.Button(
                plugins_frame,
                text=text,
                # LANG: Selecting the Location of the Plugin Directory on the Filesystem
                command=lambda: self.filebrowse(tr.tl('Plugin Directory Location'), self.plugdir)
            )
            self.plugbutton.grid(column=2, padx=self.PADX, pady=self.PADY, sticky=tk.EW, row=cur_row)

            if config.default_journal_dir_path:
                # Appearance theme and language setting
                ttk.Button(
                    plugins_frame,
                    # LANG: Settings > Configuration - Label on 'reset journal files location to default' button
                    text=tr.tl('Default'),
                    command=self.plugdir_reset,
                    state=tk.NORMAL if config.get_str('plugin_dir') else tk.DISABLED
                ).grid(column=3, padx=self.PADX, pady=self.PADY, sticky=tk.EW, row=cur_row)

        enabled_plugins = list(filter(lambda x: x.folder and x.module, plug.PLUGINS))
        if enabled_plugins:
            ttk.Separator(plugins_frame, orient=tk.HORIZONTAL).grid(
                columnspan=4, padx=self.PADX, pady=self.SEPY, sticky=tk.EW, row=row.get()
            )
            nb.Label(
                plugins_frame,
                # LANG: Label on list of enabled plugins
                text=tr.tl('Enabled Plugins')+':'  # List of plugins in settings
            ).grid(padx=self.PADX, pady=self.PADY, sticky=tk.W, row=row.get())

            for plugin in enabled_plugins:
                if plugin.name == plugin.folder:
                    label = nb.Label(plugins_frame, text=plugin.name)

                else:
                    label = nb.Label(plugins_frame, text=f'{plugin.folder} ({plugin.name})')

                label.grid(columnspan=2, padx=self.LISTX, pady=self.PADY, sticky=tk.W, row=row.get())

        ############################################################
        # Show which plugins don't have Python 3.x support
        ############################################################
        if plug.PLUGINS_not_py3:
            ttk.Separator(plugins_frame, orient=tk.HORIZONTAL).grid(
                columnspan=3, padx=self.PADX, pady=self.SEPY, sticky=tk.EW, row=row.get()
            )
            # LANG: Plugins - Label for list of 'enabled' plugins that don't work with Python 3.x
            nb.Label(plugins_frame, text=tr.tl('Plugins Without Python 3.x Support')+':').grid(
                padx=self.PADX, pady=self.PADY, sticky=tk.W, row=row.get()
            )

            HyperlinkLabel(
                # LANG: Plugins - Label on URL to documentation about migrating plugins from Python 2.7
                plugins_frame, text=tr.tl('Information on migrating plugins'),
                background=nb.Label().cget('background'),
                url='https://github.com/EDCD/EDMarketConnector/blob/main/PLUGINS.md#migration-from-python-27',
                underline=True
            ).grid(columnspan=2, padx=self.PADX, pady=self.PADY, sticky=tk.W, row=row.get())

            for plugin in plug.PLUGINS_not_py3:
                if plugin.folder:  # 'system' ones have this set to None to suppress listing in Plugins prefs tab
                    nb.Label(plugins_frame, text=plugin.name).grid(
                        columnspan=2, padx=self.LISTX, pady=self.PADY, sticky=tk.W, row=row.get()
                    )
        ############################################################
        # Show disabled plugins
        ############################################################
        disabled_plugins = list(filter(lambda x: x.folder and not x.module, plug.PLUGINS))
        if disabled_plugins:
            ttk.Separator(plugins_frame, orient=tk.HORIZONTAL).grid(
                columnspan=3, padx=self.PADX, pady=self.SEPY, sticky=tk.EW, row=row.get()
            )
            nb.Label(
                plugins_frame,
                # LANG: Label on list of user-disabled plugins
                text=tr.tl('Disabled Plugins')+':'  # List of plugins in settings
            ).grid(padx=self.PADX, pady=self.PADY, sticky=tk.W, row=row.get())

            for plugin in disabled_plugins:
                nb.Label(plugins_frame, text=plugin.name).grid(
                    columnspan=2, padx=self.LISTX, pady=self.PADY, sticky=tk.W, row=row.get()
                )
        ############################################################
        # Show plugins that failed to load
        ############################################################
        if plug.PLUGINS_broken:
            ttk.Separator(plugins_frame, orient=tk.HORIZONTAL).grid(
                columnspan=3, padx=self.PADX, pady=self.SEPY, sticky=tk.EW, row=row.get()
            )
            # LANG: Plugins - Label for list of 'broken' plugins that failed to load
            nb.Label(plugins_frame, text=tr.tl('Broken Plugins')+':').grid(
                padx=self.PADX, pady=self.PADY, sticky=tk.W, row=row.get()
            )

            for plugin in plug.PLUGINS_broken:
                if plugin.folder:  # 'system' ones have this set to None to suppress listing in Plugins prefs tab
                    nb.Label(plugins_frame, text=plugin.name).grid(
                        columnspan=2, padx=self.LISTX, pady=self.PADY, sticky=tk.W, row=row.get()
                    )

        # LANG: Label on Settings > Plugins tab
        notebook.add(plugins_frame, text=tr.tl('Plugins'))		# Tab heading in settings

    def cmdrchanged(self, event=None):
        """
        Notify plugins of cmdr change.

        :param event: Unused, defaults to None
        """
        if self.cmdr != monitor.cmdr or self.is_beta != monitor.is_beta:
            # Cmdr has changed - update settings
            if self.cmdr is not False:		# Don't notify on first run
                plug.notify_prefs_cmdr_changed(monitor.cmdr, monitor.is_beta)

            self.cmdr = monitor.cmdr
            self.is_beta = monitor.is_beta

        # Poll
        self.cmdrchanged_alarm = self.after(1000, self.cmdrchanged)

    def tabchanged(self, event: tk.Event) -> None:
        """Handle preferences active tab changing."""
        self.outvarchanged()

    def outvarchanged(self, event: Optional[tk.Event] = None) -> None:
        """Handle Output tab variable changes."""
        self.displaypath(self.outdir, self.outdir_entry)
        self.displaypath(self.logdir, self.logdir_entry)

        self.out_label['state'] = tk.NORMAL
        self.out_csv_button['state'] = tk.NORMAL
        self.out_td_button['state'] = tk.NORMAL
        self.out_ship_button['state'] = tk.NORMAL

    def filebrowse(self, title, pathvar):
        """
        Open a directory selection dialog.

        :param title: Title of the window
        :param pathvar: the path to start the dialog on
        """
        import tkinter.filedialog
        directory = tkinter.filedialog.askdirectory(
            parent=self,
            initialdir=Path(pathvar.get()).expanduser(),
            title=title,
            mustexist=tk.TRUE
        )

        if directory:
            pathvar.set(directory)
            self.outvarchanged()

    def displaypath(self, pathvar: tk.StringVar, entryfield: tk.Entry) -> None:
        """
        Display a path in a locked tk.Entry.

        :param pathvar: the path to display
        :param entryfield: the entry in which to display the path
        """
        # TODO: This is awful.
        entryfield['state'] = tk.NORMAL  # must be writable to update
        entryfield.delete(0, tk.END)
        if sys.platform == 'win32':
            start = len(config.home.split('\\')) if pathvar.get().lower().startswith(config.home.lower()) else 0
            display = []
            components = Path(pathvar.get()).resolve().parts
            buf = ctypes.create_unicode_buffer(MAX_PATH)
            pidsRes = ctypes.c_int()  # noqa: N806 # Windows convention
            for i in range(start, len(components)):
                try:
                    if (not SHGetLocalizedName('\\'.join(components[:i+1]), buf, MAX_PATH, ctypes.byref(pidsRes)) and
                            LoadString(ctypes.WinDLL(expandvars(buf.value))._handle, pidsRes.value, buf, MAX_PATH)):
                        display.append(buf.value)

                    else:
                        display.append(components[i])

                except Exception:
                    display.append(components[i])

            entryfield.insert(0, '\\'.join(display))

        #                                                   None if path doesn't exist
        else:
            if pathvar.get().startswith(config.home):
                entryfield.insert(0, '~' + pathvar.get()[len(config.home):])

            else:
                entryfield.insert(0, pathvar.get())

        entryfield['state'] = 'readonly'

    def logdir_reset(self) -> None:
        """Reset the log dir to the default."""
        if config.default_journal_dir_path:
            self.logdir.set(config.default_journal_dir)

        self.outvarchanged()

    def plugdir_reset(self) -> None:
        """Reset the log dir to the default."""
        if config.default_plugin_dir_path:
            self.plugdir.set(config.default_plugin_dir)

        self.outvarchanged()

    def disable_autoappupdatecheckingame_changed(self) -> None:
        """Save out the auto update check in game config."""
        config.set('disable_autoappupdatecheckingame', self.disable_autoappupdatecheckingame.get())
        # If it's now False, re-enable WinSparkle ?  Need access to the AppWindow.updater variable to call down

    def alt_shipyard_open_changed(self) -> None:
        """Save out the status of the alt shipyard config."""
        config.set('use_alt_shipyard_open', self.alt_shipyard_open.get())

    def themecolorbrowse(self, index: int) -> None:
        """
        Show a color browser.

        :param index: Index of the color type, 0 for dark text, 1 for dark highlight
        """
        (_, color) = tkColorChooser.askcolor(
            self.theme_colors[index], title=self.theme_prompts[index], parent=self.parent
        )

        if color:
            self.theme_colors[index] = color
            self.themevarchanged()

    def themevarchanged(self) -> None:
        """Update theme examples."""
        self.theme_button_0['foreground'], self.theme_button_1['foreground'] = self.theme_colors

        if self.theme.get() == theme.THEME_DEFAULT:
            state = tk.DISABLED  # type: ignore

        else:
            state = tk.NORMAL  # type: ignore

        self.theme_label_0['state'] = state
        self.theme_label_1['state'] = state
        self.theme_button_0['state'] = state
        self.theme_button_1['state'] = state

    def hotkeystart(self, event: 'tk.Event[Any]') -> None:
        """Start listening for hotkeys."""
        event.widget.bind('<KeyPress>', self.hotkeylisten)
        event.widget.bind('<KeyRelease>', self.hotkeylisten)
        event.widget.delete(0, tk.END)
        hotkeymgr.acquire_start()

    def hotkeyend(self, event: 'tk.Event[Any]') -> None:
        """Stop listening for hotkeys."""
        event.widget.unbind('<KeyPress>')
        event.widget.unbind('<KeyRelease>')
        hotkeymgr.acquire_stop()  # in case focus was lost while in the middle of acquiring
        event.widget.delete(0, tk.END)
        self.hotkey_text.insert(
            0,
            # LANG: No hotkey/shortcut set
            hotkeymgr.display(self.hotkey_code, self.hotkey_mods) if self.hotkey_code else tr.tl('None'))

    def hotkeylisten(self, event: 'tk.Event[Any]') -> str:
        """
        Hotkey handler.

        :param event: tkinter event for the hotkey
        :return: "break" as a literal, to halt processing
        """
        good = hotkeymgr.fromevent(event)
        if good and isinstance(good, tuple):
            hotkey_code, hotkey_mods = good
            event.widget.delete(0, tk.END)
            event.widget.insert(0, hotkeymgr.display(hotkey_code, hotkey_mods))
            if hotkey_code:
                # done
                (self.hotkey_code, self.hotkey_mods) = (hotkey_code, hotkey_mods)
                self.hotkey_only_btn['state'] = tk.NORMAL
                self.hotkey_play_btn['state'] = tk.NORMAL
                self.hotkey_only_btn.focus()  # move to next widget - calls hotkeyend() implicitly

        else:
            if good is None: 	# clear
                (self.hotkey_code, self.hotkey_mods) = (0, 0)
            event.widget.delete(0, tk.END)

            if self.hotkey_code:
                event.widget.insert(0, hotkeymgr.display(self.hotkey_code, self.hotkey_mods))
                self.hotkey_only_btn['state'] = tk.NORMAL
                self.hotkey_play_btn['state'] = tk.NORMAL

            else:
                # LANG: No hotkey/shortcut set
                event.widget.insert(0, tr.tl('None'))
                self.hotkey_only_btn['state'] = tk.DISABLED
                self.hotkey_play_btn['state'] = tk.DISABLED

            self.hotkey_only_btn.focus()  # move to next widget - calls hotkeyend() implicitly

        return 'break'  # stops further processing - insertion, Tab traversal etc

    def apply(self) -> None:  # noqa: CCR001
        """Update the config with the options set on the dialog."""
        config.set('PrefsVersion', prefsVersion.stringToSerial(appversion_nobuild()))
        config.set(
            'output',
            (self.out_td.get() and config.OUT_MKT_TD) +
            (self.out_csv.get() and config.OUT_MKT_CSV) +
            (config.OUT_MKT_MANUAL if not self.out_auto.get() else 0) +
            (self.out_ship.get() and config.OUT_SHIP) +
            (config.get_int('output') & (
                config.OUT_EDDN_SEND_STATION_DATA | config.OUT_EDDN_SEND_NON_STATION | config.OUT_EDDN_DELAY
            ))
        )

        config.set(
            'outdir',
            str(config.home_path / self.outdir.get()[2:]) if self.outdir.get().startswith('~') else self.outdir.get()
        )

        logdir = self.logdir.get()
        if config.default_journal_dir_path and logdir.lower() == config.default_journal_dir.lower():
            config.set('journaldir', '')  # default location

        else:
            config.set('journaldir', logdir)

        config.set('capi_fleetcarrier', self.capi_fleetcarrier.get())

        if sys.platform == 'win32':
            config.set('hotkey_code', self.hotkey_code)
            config.set('hotkey_mods', self.hotkey_mods)
            config.set('hotkey_always', int(not self.hotkey_only.get()))
            config.set('hotkey_mute', int(not self.hotkey_play.get()))
        config.set('beta_optin', 0 if self.update_paths.get() == "Stable" else 1)
        config.set('shipyard_provider', self.shipyard_provider.get())
        config.set('system_provider', self.system_provider.get())
        config.set('station_provider', self.station_provider.get())
        config.set('loglevel', self.select_loglevel.get())
        edmclogger.set_console_loglevel(self.select_loglevel.get())

        lang_codes = {v: k for k, v in self.languages.items()}  # Codes by name
        config.set('language', lang_codes.get(self.lang.get()) or '')  # or '' used here due to Default being None above
        tr.install(config.get_str('language', default=None))  # type: ignore # This sets self in weird ways.

        # Privacy options
        config.set('hide_private_group', self.hide_private_group.get())
        config.set('hide_multicrew_captain', self.hide_multicrew_captain.get())

        config.set('ui_scale', self.ui_scale.get())
        config.set('ui_transparency', self.transparency.get())
        config.set('always_ontop', self.always_ontop.get())
        config.set('minimize_system_tray', self.minimize_system_tray.get())
        config.set('theme', self.theme.get())
        config.set('dark_text', self.theme_colors[0])
        config.set('dark_highlight', self.theme_colors[1])
        theme.apply(self.parent)
        if self.plugdir.get() != config.get('plugin_dir'):
            config.set(
                'plugin_dir',
                join(config.home_path, self.plugdir.get()[2:]) if self.plugdir.get().startswith(
                    '~') else self.plugdir.get()
            )
            self.req_restart = True

        # Notify
        if self.callback:
            self.callback()

        plug.notify_prefs_changed(monitor.cmdr, monitor.is_beta)

        self._destroy()
        # Send to the Post Config if we updated the update branch or need to restart
        post_flags = {
            'Update': True if self.curr_update_track != self.update_paths.get() else False,
            'Track': self.update_paths.get(),
            'Parent': self,
            'Restart_Req': True if self.req_restart else False
        }
        if self.callback:
            self.callback(**post_flags)

    def _destroy(self) -> None:
        """widget.destroy wrapper that does some extra cleanup."""
        if self.cmdrchanged_alarm is not None:
            self.after_cancel(self.cmdrchanged_alarm)
            self.cmdrchanged_alarm = None

        self.parent.wm_attributes('-topmost', 1 if config.get_int('always_ontop') else 0)
        self.destroy()<|MERGE_RESOLUTION|>--- conflicted
+++ resolved
@@ -41,11 +41,7 @@
     """Open the folder logs are stored in."""
     warnings.warn('prefs.help_open_log_folder is deprecated, use open_log_folder instead. '
                   'This function will be removed in 6.0 or later', DeprecationWarning, stacklevel=2)
-<<<<<<< HEAD
-    open_folder(Path(tempfile.gettempdir()) / appname)
-=======
     open_folder(pathlib.Path(config.app_dir_path / 'logs'))
->>>>>>> ac9b7b42
 
 
 def open_folder(file: Path) -> None:
@@ -326,11 +322,7 @@
                 self.geometry(f"+{position.left}+{position.top}")
 
         # Set Log Directory
-<<<<<<< HEAD
-        self.logfile_loc = Path(tempfile.gettempdir()) / appname
-=======
         self.logfile_loc = pathlib.Path(config.app_dir_path / 'logs')
->>>>>>> ac9b7b42
 
         # Set minimum size to prevent content cut-off
         self.update_idletasks()  # Update "requested size" from geometry manager
