--- conflicted
+++ resolved
@@ -55,22 +55,11 @@
     """Custom tk.Label class to fix some display issues."""
 
     def __init__(self, master: ttk.Frame | None = None, **kw):
-<<<<<<< HEAD
         kw['foreground'] = kw.pop('foreground', PAGEFG if sys.platform == 'win32'
                                   else ttk.Style().lookup('TLabel', 'foreground'))
         kw['background'] = kw.pop('background', PAGEBG if sys.platform == 'win32'
                                   else ttk.Style().lookup('TLabel', 'background'))
         super().__init__(master, **kw)
-=======
-        # This format chosen over `sys.platform in (...)` as mypy and friends don't understand that
-        if sys.platform in ('darwin', 'win32'):
-            kw['foreground'] = kw.pop('foreground', PAGEFG)
-            kw['background'] = kw.pop('background', PAGEBG)
-        else:
-            kw['foreground'] = kw.pop('foreground', ttk.Style().lookup('TLabel', 'foreground'))
-            kw['background'] = kw.pop('background', ttk.Style().lookup('TLabel', 'background'))
-        tk.Label.__init__(self, master, **kw)  # Just use tk.Label on all platforms
->>>>>>> 29c43cbc
 
 
 class EntryMenu(ttk.Entry):
@@ -130,24 +119,12 @@
             pass
 
 
-<<<<<<< HEAD
 class Entry(ttk.Entry or EntryMenu):
-=======
-class Entry(sys.platform == 'darwin' and tk.Entry or EntryMenu or ttk.Entry):  # type: ignore
->>>>>>> 29c43cbc
     """Custom t(t)k.Entry class to fix some display issues."""
 
     # DEPRECATED: Migrate to ttk.Entry or EntryMenu. Will remove in 5.12 or later.
     def __init__(self, master: ttk.Frame | None = None, **kw):
-<<<<<<< HEAD
         EntryMenu.__init__(self, master, **kw)
-=======
-        if sys.platform == 'darwin':
-            kw['highlightbackground'] = kw.pop('highlightbackground', PAGEBG)
-            tk.Entry.__init__(self, master, **kw)
-        else:
-            EntryMenu.__init__(self, master, **kw)
->>>>>>> 29c43cbc
 
 
 class Button(tk.Button or ttk.Button):  # type: ignore
